--- conflicted
+++ resolved
@@ -166,7 +166,11 @@
   With the release of git plugin 4.0, the default was changed to show the complete change summary.
   Administrators that want to restore the old behavior may disable this setting.
 
-<<<<<<< HEAD
+[[hide-credentials]]
+Hide credential usage in job output::
+
+  If checked the output will not show the credential identifier used to clone a repository.
+
 [[preserve-second-fetch-during-checkout]]
 Preserve second fetch during checkout::
 
@@ -176,12 +180,6 @@
   Enabling this option will restore the redundant fetch operation.
   This setting is only needed if there is a bug in the redundant fetch removal logic.
   If you enable this setting, please report a git plugin issue that describes why you needed to enable it.
-=======
-[[hide-credentials]]
-Hide credential usage in job output::
-
-  If checked the output will not show the credential identifier used to clone a repository.
->>>>>>> 06d8a41b
 
 [#repository-browser]
 === Repository Browser
