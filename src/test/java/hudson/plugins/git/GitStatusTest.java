--- conflicted
+++ resolved
@@ -7,6 +7,7 @@
 import hudson.model.FreeStyleProject;
 import hudson.plugins.git.extensions.GitSCMExtension;
 import hudson.plugins.git.extensions.impl.IgnoreNotifyCommit;
+import hudson.plugins.git.util.DefaultBuildChooser;
 import hudson.triggers.SCMTrigger;
 
 import org.eclipse.jgit.transport.URIish;
@@ -122,14 +123,8 @@
 
     private SCMTrigger setupProject(String url, String branchString, boolean ignoreNotifyCommit) throws Exception {
         FreeStyleProject project = createFreeStyleProject();
-<<<<<<< HEAD
         GitSCM git = new GitSCM(
-                Collections.singletonList(new UserRemoteConfig(url, null, null)),
-=======
-        project.setScm(new GitSCM(
-                null,
                 Collections.singletonList(new UserRemoteConfig(url, null, null, null)),
->>>>>>> 6a3a0edc
                 Collections.singletonList(new BranchSpec(branchString)),
                 false, Collections.<SubmoduleConfig>emptyList(),
                 null, null,
