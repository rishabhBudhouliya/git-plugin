--- conflicted
+++ resolved
@@ -56,13 +56,6 @@
         git = testRepo.git;
     }
 
-<<<<<<< HEAD
-    protected void commit(final String fileName, final PersonIdent committer, final String message) throws Exception {
-    	testRepo.commit(fileName, committer, message);
-    }
-
-    protected void commit(final String fileName, final String fileContent, final PersonIdent committer, final String message) throws Exception {
-=======
     protected void commit(final String fileName, final PersonIdent committer, final String message)
             throws GitException, InterruptedException {
     	testRepo.commit(fileName, committer, message);
@@ -71,16 +64,11 @@
     protected void commit(final String fileName, final String fileContent, final PersonIdent committer, final String message)
 
             throws GitException, InterruptedException {
->>>>>>> 6a3a0edc
     	testRepo.commit(fileName, fileContent, committer, message);
     }
 
     protected void commit(final String fileName, final PersonIdent author, final PersonIdent committer,
-<<<<<<< HEAD
-                        final String message) throws Exception {
-=======
                         final String message) throws GitException, InterruptedException {
->>>>>>> 6a3a0edc
     	testRepo.commit(fileName, author, committer, message);
     }
 
