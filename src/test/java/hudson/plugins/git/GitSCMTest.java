--- conflicted
+++ resolved
@@ -372,7 +372,6 @@
 
     private FreeStyleProject setupProject(String branchString, boolean authorOrCommitter,
                                           String relativeTargetDir) throws Exception {
-<<<<<<< HEAD
         return setupProject(branchString, authorOrCommitter, relativeTargetDir, null, null);
     }
     
@@ -380,25 +379,19 @@
                                           String relativeTargetDir,
                                           String excludedRegions,
                                           String excludedUsers) throws Exception {
-=======
-        return setupProject(branchString, authorOrCommitter, relativeTargetDir, null);
-    }
-
+        return setupProject(branchString, authorOrCommitter, relativeTargetDir, excludedRegions, excludedUsers, null);
+    }
+    
     private FreeStyleProject setupProject(String branchString, boolean authorOrCommitter,
-                                          String relativeTargetDir, String localBranch) throws Exception {
->>>>>>> ca6dad52
+                                          String relativeTargetDir, String excludedRegions,
+                                          String excludedUsers, String localBranch) throws Exception {
         FreeStyleProject project = createFreeStyleProject();
         project.setScm(new GitSCM(
                 createRemoteRepositories(relativeTargetDir),
                 Collections.singletonList(new BranchSpec(branchString)),
                 new PreBuildMergeOptions(), false, Collections.<SubmoduleConfig>emptyList(), false,
-<<<<<<< HEAD
                 false, new DefaultBuildChooser(), null, null, authorOrCommitter, relativeTargetDir,
-                excludedRegions, excludedUsers));
-=======
-                false, new DefaultBuildChooser(), null, null, authorOrCommitter,
-                relativeTargetDir, localBranch));
->>>>>>> ca6dad52
+                excludedRegions, excludedUsers, localBranch));
         project.getBuildersList().add(new CaptureEnvironmentBuilder());
         return project;
     }
