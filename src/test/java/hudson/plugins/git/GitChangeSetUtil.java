package hudson.plugins.git;

import org.jenkinsci.plugins.gitclient.Git;
import org.jenkinsci.plugins.gitclient.GitClient;

import hudson.EnvVars;
import hudson.FilePath;
import hudson.model.TaskListener;
import hudson.scm.EditType;
import hudson.util.StreamTaskListener;

import org.eclipse.jgit.lib.ObjectId;

import java.io.File;
import java.io.IOException;
import java.util.ArrayList;
import java.util.Collection;
import java.util.HashSet;
import junit.framework.TestCase;

/** Utility class to support GitChangeSet testing. */
public class GitChangeSetUtil {

    static final String ID = "123abc456def";
    static final String PARENT = "345mno678pqr";
    static final String AUTHOR_NAME = "John Author";
    static final String AUTHOR_DATE = "1234568 -0600";
    static final String AUTHOR_DATE_FORMATTED = "1970-01-15T06:56:08-0600";
    static final String COMMITTER_NAME = "John Committer";
    static final String COMMITTER_DATE = "1234566 -0600";
    static final String COMMITTER_DATE_FORMATTED = "1970-01-15T06:56:06-0600";
    static final String COMMIT_TITLE = "Commit title.";
    static final String COMMENT = COMMIT_TITLE + "\n";

    static GitChangeSet genChangeSet(boolean authorOrCommitter, boolean useLegacyFormat) {
        return genChangeSet(authorOrCommitter, useLegacyFormat, true);
    }

<<<<<<< HEAD
    static GitChangeSet genChangeSet(boolean authorOrCommitter, boolean useLegacyFormat, boolean hasParent) {
        ArrayList<String> lines = new ArrayList<>();
=======
    public static GitChangeSet genChangeSet(boolean authorOrCommitter, boolean useLegacyFormat, boolean hasParent) {
        ArrayList<String> lines = new ArrayList<String>();
>>>>>>> aeb179ac
        lines.add("Some header junk we should ignore...");
        lines.add("header line 2");
        lines.add("commit " + ID);
        lines.add("tree 789ghi012jkl");
        if (hasParent) {
            lines.add("parent " + PARENT);
        } else {
            lines.add("parent ");
        }
        lines.add("author " + AUTHOR_NAME + " <jauthor@nospam.com> " + AUTHOR_DATE);
        lines.add("committer " + COMMITTER_NAME + " <jcommitter@nospam.com> " + COMMITTER_DATE);
        lines.add("");
        lines.add("    " + COMMIT_TITLE);
        lines.add("    Commit extended description.");
        lines.add("");
        if (useLegacyFormat) {
            lines.add("123abc456def");
            lines.add(" create mode 100644 some/file1");
            lines.add(" delete mode 100644 other/file2");
        }
        lines.add(":000000 123456 0000000000000000000000000000000000000000 123abc456def789abc012def345abc678def901a A\tsrc/test/add.file");
        lines.add(":123456 000000 123abc456def789abc012def345abc678def901a 0000000000000000000000000000000000000000 D\tsrc/test/deleted.file");
        lines.add(":123456 789012 123abc456def789abc012def345abc678def901a bc234def567abc890def123abc456def789abc01 M\tsrc/test/modified.file");
        lines.add(":123456 789012 123abc456def789abc012def345abc678def901a bc234def567abc890def123abc456def789abc01 R012\tsrc/test/renamedFrom.file\tsrc/test/renamedTo.file");
        lines.add(":000000 123456 bc234def567abc890def123abc456def789abc01 123abc456def789abc012def345abc678def901a C100\tsrc/test/original.file\tsrc/test/copyOf.file");
        return new GitChangeSet(lines, authorOrCommitter);
    }

    static void assertChangeSet(GitChangeSet changeSet) {
        TestCase.assertEquals("123abc456def", changeSet.getId());
        TestCase.assertEquals("Commit title.", changeSet.getMsg());
        TestCase.assertEquals("Commit title.\nCommit extended description.\n", changeSet.getComment());
        TestCase.assertEquals("Commit title.\nCommit extended description.\n".replace("\n", "<br>"), changeSet.getCommentAnnotated());
        HashSet<String> expectedAffectedPaths = new HashSet<>(7);
        expectedAffectedPaths.add("src/test/add.file");
        expectedAffectedPaths.add("src/test/deleted.file");
        expectedAffectedPaths.add("src/test/modified.file");
        expectedAffectedPaths.add("src/test/renamedFrom.file");
        expectedAffectedPaths.add("src/test/renamedTo.file");
        expectedAffectedPaths.add("src/test/copyOf.file");
        TestCase.assertEquals(expectedAffectedPaths, changeSet.getAffectedPaths());
        Collection<GitChangeSet.Path> actualPaths = changeSet.getPaths();
        TestCase.assertEquals(6, actualPaths.size());
        for (GitChangeSet.Path path : actualPaths) {
            if (null != path.getPath()) switch (path.getPath()) {
                case "src/test/add.file":
                    TestCase.assertEquals(EditType.ADD, path.getEditType());
                    TestCase.assertNull(path.getSrc());
                    TestCase.assertEquals("123abc456def789abc012def345abc678def901a", path.getDst());
                    break;
                case "src/test/deleted.file":
                    TestCase.assertEquals(EditType.DELETE, path.getEditType());
                    TestCase.assertEquals("123abc456def789abc012def345abc678def901a", path.getSrc());
                    TestCase.assertNull(path.getDst());
                    break;
                case "src/test/modified.file":
                    TestCase.assertEquals(EditType.EDIT, path.getEditType());
                    TestCase.assertEquals("123abc456def789abc012def345abc678def901a", path.getSrc());
                    TestCase.assertEquals("bc234def567abc890def123abc456def789abc01", path.getDst());
                    break;
                case "src/test/renamedFrom.file":
                    TestCase.assertEquals(EditType.DELETE, path.getEditType());
                    TestCase.assertEquals("123abc456def789abc012def345abc678def901a", path.getSrc());
                    TestCase.assertEquals("bc234def567abc890def123abc456def789abc01", path.getDst());
                    break;
                case "src/test/renamedTo.file":
                    TestCase.assertEquals(EditType.ADD, path.getEditType());
                    TestCase.assertEquals("123abc456def789abc012def345abc678def901a", path.getSrc());
                    TestCase.assertEquals("bc234def567abc890def123abc456def789abc01", path.getDst());
                    break;
                case "src/test/copyOf.file":
                    TestCase.assertEquals(EditType.ADD, path.getEditType());
                    TestCase.assertEquals("bc234def567abc890def123abc456def789abc01", path.getSrc());
                    TestCase.assertEquals("123abc456def789abc012def345abc678def901a", path.getDst());
                    break;
                default:
                    TestCase.fail("Unrecognized path.");
                    break;
            }
        }
    }

    public static GitChangeSet genChangeSet(ObjectId sha1, String gitImplementation, boolean authorOrCommitter) throws IOException, InterruptedException {
        EnvVars envVars = new EnvVars();
        TaskListener listener = StreamTaskListener.fromStdout();
        GitClient git = Git.with(listener, envVars).in(new FilePath(new File("."))).using(gitImplementation).getClient();
        return new GitChangeSet(git.showRevision(sha1), authorOrCommitter);
    }
}<|MERGE_RESOLUTION|>--- conflicted
+++ resolved
@@ -36,13 +36,8 @@
         return genChangeSet(authorOrCommitter, useLegacyFormat, true);
     }
 
-<<<<<<< HEAD
-    static GitChangeSet genChangeSet(boolean authorOrCommitter, boolean useLegacyFormat, boolean hasParent) {
+    public static GitChangeSet genChangeSet(boolean authorOrCommitter, boolean useLegacyFormat, boolean hasParent) {
         ArrayList<String> lines = new ArrayList<>();
-=======
-    public static GitChangeSet genChangeSet(boolean authorOrCommitter, boolean useLegacyFormat, boolean hasParent) {
-        ArrayList<String> lines = new ArrayList<String>();
->>>>>>> aeb179ac
         lines.add("Some header junk we should ignore...");
         lines.add("header line 2");
         lines.add("commit " + ID);
