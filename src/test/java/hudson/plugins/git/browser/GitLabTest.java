--- conflicted
+++ resolved
@@ -58,11 +58,7 @@
      * Test method for
      * {@link hudson.plugins.git.browser.GitLab#getChangeSetLink(hudson.plugins.git.GitChangeSet)}.
      *
-<<<<<<< HEAD
      * @throws IOException on input or output error
-=======
-     * @throws IOException on I/O error
->>>>>>> 45cd0674
      */
     @Test
     public void testGetChangeSetLinkGitChangeSet() throws IOException, SAXException {
@@ -85,11 +81,7 @@
      * Test method for
      * {@link hudson.plugins.git.browser.GitLab#getDiffLink(hudson.plugins.git.GitChangeSet.Path)}.
      *
-<<<<<<< HEAD
      * @throws IOException on input or output error
-=======
-     * @throws IOException on I/O error
->>>>>>> 45cd0674
      */
     @Test
     public void testGetDiffLinkPath() throws IOException, SAXException {
@@ -118,12 +110,8 @@
      * Test method for
      * {@link hudson.plugins.git.browser.GitLab#getFileLink(hudson.plugins.git.GitChangeSet.Path)}.
      *
-<<<<<<< HEAD
      * @throws IOException on input or output error
-=======
-     * @throws IOException on I/O error
->>>>>>> 45cd0674
-     */
+`     */
     @Test
     public void testGetFileLinkPath() throws IOException, SAXException {
         final HashMap<String, Path> pathMap = createPathMap("rawchangelog");
@@ -148,11 +136,7 @@
      * Test method for
      * {@link hudson.plugins.git.browser.GitLab#getFileLink(hudson.plugins.git.GitChangeSet.Path)}.
      *
-<<<<<<< HEAD
      * @throws IOException on input or output error
-=======
-     * @throws IOException on I/O error
->>>>>>> 45cd0674
      */
     @Test
     public void testGetFileLinkPathForDeletedFile() throws IOException, SAXException {
