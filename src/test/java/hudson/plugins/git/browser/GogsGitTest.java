package hudson.plugins.git.browser;

import hudson.model.Run;
import hudson.plugins.git.GitChangeLogParser;
import hudson.plugins.git.GitChangeSet;
import hudson.plugins.git.GitChangeSet.Path;

import java.io.File;
import java.io.IOException;
import java.net.MalformedURLException;
import java.net.URL;
import java.util.Collection;
import java.util.HashMap;
import java.util.List;

import static org.junit.Assert.*;
import org.junit.Test;

import org.xml.sax.SAXException;

/**
 * @author Norbert Lange (nolange79@gmail.com)
 */
public class GogsGitTest {

    private static final String GOGS_URL = "http://USER.kilnhg.com/Code/PROJECT/Group/REPO";
    private final GogsGit GogsGit = new GogsGit(GOGS_URL);


    /**
     * Test method for {@link hudson.plugins.git.browser.GogsGit#getUrl()}.
     * @throws MalformedURLException
     */
    @Test
    public void testGetUrl() throws IOException {
        assertEquals(String.valueOf(GogsGit.getUrl()), GOGS_URL  + "/");
    }

    /**
     * Test method for {@link hudson.plugins.git.browser.GogsGit#getUrl()}.
     * @throws MalformedURLException
     */
    @Test
    public void testGetUrlForRepoWithTrailingSlash() throws IOException {
        assertEquals(String.valueOf(new GogsGit(GOGS_URL + "/").getUrl()), GOGS_URL  + "/");
    }

    /**
     * Test method for {@link hudson.plugins.git.browser.GogsGit#getChangeSetLink(hudson.plugins.git.GitChangeSet)}.
<<<<<<< HEAD
     * @throws SAXException on XML parsing exception
     * @throws IOException on input or output error
=======
     * throws SAXException on XML serialization error
     * @throws IOException on I/O error
>>>>>>> 45cd0674
     */
    @Test
    public void testGetChangeSetLinkGitChangeSet() throws IOException, SAXException {
        final URL changeSetLink = GogsGit.getChangeSetLink(createChangeSet("rawchangelog"));
        assertEquals(GOGS_URL + "/commit/396fc230a3db05c427737aa5c2eb7856ba72b05d", changeSetLink.toString());
    }

    /**
     * Test method for {@link hudson.plugins.git.browser.GogsGit#getDiffLink(hudson.plugins.git.GitChangeSet.Path)}.
<<<<<<< HEAD
     * @throws SAXException on XML parsing exception
     * @throws IOException on input or output error
=======
     * throws SAXException on XML serialization error
     * @throws IOException on I/O error
>>>>>>> 45cd0674
     */
    @Test
    public void testGetDiffLinkPath() throws IOException, SAXException {
        final HashMap<String, Path> pathMap = createPathMap("rawchangelog");
        final Path path1 = pathMap.get("src/main/java/hudson/plugins/git/browser/GithubWeb.java");
        assertEquals(GOGS_URL + "/commit/396fc230a3db05c427737aa5c2eb7856ba72b05d#diff-1", GogsGit.getDiffLink(path1).toString());
        final Path path2 = pathMap.get("src/test/java/hudson/plugins/git/browser/GithubWebTest.java");
        assertEquals(GOGS_URL + "/commit/396fc230a3db05c427737aa5c2eb7856ba72b05d#diff-2", GogsGit.getDiffLink(path2).toString());
        final Path path3 = pathMap.get("src/test/resources/hudson/plugins/git/browser/rawchangelog-with-deleted-file");
        assertNull("Do not return a diff link for added files.", GogsGit.getDiffLink(path3));
    }

    /**
     * Test method for {@link hudson.plugins.git.browser.GogsGit#getFileLink(hudson.plugins.git.GitChangeSet.Path)}.
<<<<<<< HEAD
     * @throws SAXException on XML parsing exception
     * @throws IOException on input or output error
=======
     * throws SAXException on XML serialization error
     * @throws IOException on I/O error
>>>>>>> 45cd0674
     */
    @Test
    public void testGetFileLinkPath() throws IOException, SAXException {
        final HashMap<String,Path> pathMap = createPathMap("rawchangelog");
        final Path path = pathMap.get("src/main/java/hudson/plugins/git/browser/GithubWeb.java");
        final URL fileLink = GogsGit.getFileLink(path);
        assertEquals(GOGS_URL  + "/src/396fc230a3db05c427737aa5c2eb7856ba72b05d/src/main/java/hudson/plugins/git/browser/GithubWeb.java", String.valueOf(fileLink));
    }

    /**
     * Test method for {@link hudson.plugins.git.browser.GogsGit#getFileLink(hudson.plugins.git.GitChangeSet.Path)}.
<<<<<<< HEAD
     * @throws SAXException on XML parsing exception
     * @throws IOException on input or output error
=======
     * throws SAXException on XML serialization error
     * @throws IOException on I/O error
>>>>>>> 45cd0674
     */
    @Test
    public void testGetFileLinkPathForDeletedFile() throws IOException, SAXException {
        final HashMap<String,Path> pathMap = createPathMap("rawchangelog-with-deleted-file");
        final Path path = pathMap.get("bar");
        final URL fileLink = GogsGit.getFileLink(path);
        assertEquals(GOGS_URL + "/commit/fc029da233f161c65eb06d0f1ed4f36ae81d1f4f#diff-1", String.valueOf(fileLink));
    }

    private GitChangeSet createChangeSet(String rawchangelogpath) throws IOException, SAXException {
        final GitChangeLogParser logParser = new GitChangeLogParser(false);
        final List<GitChangeSet> changeSetList = logParser.parse(GogsGitTest.class.getResourceAsStream(rawchangelogpath));
        return changeSetList.get(0);
    }

    /**
     * @param changelog
     * @return
<<<<<<< HEAD
     * @throws IOException on input or output error
     * @throws SAXException on XML parsing exception
=======
     * @throws IOException on I/O error
     * throws SAXException on XML serialization error
>>>>>>> 45cd0674
     */
    private HashMap<String, Path> createPathMap(final String changelog) throws IOException, SAXException {
        final HashMap<String, Path> pathMap = new HashMap<>();
        final Collection<Path> changeSet = createChangeSet(changelog).getPaths();
        for (final Path path : changeSet) {
            pathMap.put(path.getPath(), path);
        }
        return pathMap;
    }


}<|MERGE_RESOLUTION|>--- conflicted
+++ resolved
@@ -47,13 +47,8 @@
 
     /**
      * Test method for {@link hudson.plugins.git.browser.GogsGit#getChangeSetLink(hudson.plugins.git.GitChangeSet)}.
-<<<<<<< HEAD
      * @throws SAXException on XML parsing exception
      * @throws IOException on input or output error
-=======
-     * throws SAXException on XML serialization error
-     * @throws IOException on I/O error
->>>>>>> 45cd0674
      */
     @Test
     public void testGetChangeSetLinkGitChangeSet() throws IOException, SAXException {
@@ -63,13 +58,8 @@
 
     /**
      * Test method for {@link hudson.plugins.git.browser.GogsGit#getDiffLink(hudson.plugins.git.GitChangeSet.Path)}.
-<<<<<<< HEAD
      * @throws SAXException on XML parsing exception
      * @throws IOException on input or output error
-=======
-     * throws SAXException on XML serialization error
-     * @throws IOException on I/O error
->>>>>>> 45cd0674
      */
     @Test
     public void testGetDiffLinkPath() throws IOException, SAXException {
@@ -84,13 +74,8 @@
 
     /**
      * Test method for {@link hudson.plugins.git.browser.GogsGit#getFileLink(hudson.plugins.git.GitChangeSet.Path)}.
-<<<<<<< HEAD
      * @throws SAXException on XML parsing exception
      * @throws IOException on input or output error
-=======
-     * throws SAXException on XML serialization error
-     * @throws IOException on I/O error
->>>>>>> 45cd0674
      */
     @Test
     public void testGetFileLinkPath() throws IOException, SAXException {
@@ -102,13 +87,8 @@
 
     /**
      * Test method for {@link hudson.plugins.git.browser.GogsGit#getFileLink(hudson.plugins.git.GitChangeSet.Path)}.
-<<<<<<< HEAD
      * @throws SAXException on XML parsing exception
      * @throws IOException on input or output error
-=======
-     * throws SAXException on XML serialization error
-     * @throws IOException on I/O error
->>>>>>> 45cd0674
      */
     @Test
     public void testGetFileLinkPathForDeletedFile() throws IOException, SAXException {
@@ -126,14 +106,9 @@
 
     /**
      * @param changelog
-     * @return
-<<<<<<< HEAD
+     * @return path map
      * @throws IOException on input or output error
      * @throws SAXException on XML parsing exception
-=======
-     * @throws IOException on I/O error
-     * throws SAXException on XML serialization error
->>>>>>> 45cd0674
      */
     private HashMap<String, Path> createPathMap(final String changelog) throws IOException, SAXException {
         final HashMap<String, Path> pathMap = new HashMap<>();
