package jenkins.plugins.git;

import edu.umd.cs.findbugs.annotations.NonNull;
import java.io.File;
import java.util.Collections;
import java.util.List;

import hudson.EnvVars;
import hudson.FilePath;
import hudson.model.TaskListener;
import hudson.plugins.git.GitTool;
import jenkins.plugins.git.traits.GitBrowserSCMSourceTrait;
import jenkins.plugins.git.traits.GitToolSCMSourceTrait;
import jenkins.scm.api.SCMHead;
import jenkins.scm.api.SCMHeadObserver;
import jenkins.scm.api.SCMSourceDescriptor;
import jenkins.scm.api.trait.SCMSourceTrait;
import jenkins.scm.api.trait.SCMSourceTraitDescriptor;
import org.jenkinsci.plugins.gitclient.Git;
import org.junit.Assert;
import org.junit.Before;
import org.junit.Test;
import org.junit.runner.RunWith;
import static org.mockito.ArgumentMatchers.any;
import static org.mockito.ArgumentMatchers.nullable;
import org.mockito.Mockito;
import org.powermock.api.mockito.PowerMockito;
import org.powermock.core.classloader.annotations.PrepareForTest;
import org.powermock.modules.junit4.PowerMockRunner;

/**
 * Tests for {@link AbstractGitSCMSource}
 */
@RunWith(PowerMockRunner.class)
@PrepareForTest(Git.class)
public class AbstractGitSCMSourceRetrieveHeadsTest {

    public static final String EXPECTED_GIT_EXE = "git-custom";

    private AbstractGitSCMSource gitSCMSource;

    @Before
    public void setup() throws Exception {
        // Mock GitTool
        GitTool gitTool = Mockito.mock(GitTool.class, Mockito.RETURNS_DEFAULTS);
        Mockito.doReturn(EXPECTED_GIT_EXE).when(gitTool).getGitExe();

        // Mock Git
        Git git = Mockito.mock(Git.class, Mockito.CALLS_REAL_METHODS);
        Mockito.doThrow(new GitToolSpecified()).when(git).using(EXPECTED_GIT_EXE);
        Mockito.doThrow(new GitToolNotSpecified()).when(git).getClient();
        Mockito.doReturn(git).when(git).in(nullable(File.class));
        Mockito.doReturn(git).when(git).in(nullable(FilePath.class));

        // Mock static factory to return our Git mock
        PowerMockito.mockStatic(Git.class, Mockito.CALLS_REAL_METHODS);
        PowerMockito.doReturn(git).when(Git.class, "with", any(TaskListener.class), any(EnvVars.class));

        // Partial mock our AbstractGitSCMSourceImpl
<<<<<<< HEAD
        gitSCMSource = Mockito.spy(new AbstractGitSCMSourceImpl());
        Mockito.doReturn(gitTool).when(gitSCMSource).resolveGitTool(EXPECTED_GIT_EXE, TaskListener.NULL);
=======
        gitSCMSource = PowerMockito.spy(new AbstractGitSCMSourceImpl());
        // Always resolve to mocked GitTool
        PowerMockito.doReturn(mockedTool).when(gitSCMSource).resolveGitTool(EXPECTED_GIT_EXE);
>>>>>>> eb051509
    }

    /*
     * Validate that the correct git installation is used when fetching latest heads.
     * That means {@link Git#using(String)} is called properly.
     */
    @Test(expected = GitToolSpecified.class)
    public void correctGitToolIsUsed_method1() throws Exception {
        try {
            // Should throw exception confirming that Git#using was used correctly
            gitSCMSource.retrieve(new SCMHead("master"), TaskListener.NULL);
        } catch (GitToolNotSpecified e) {
            Assert.fail("Git client was constructed with arbitrary git tool");
        }
    }

    /*
     * Validate that the correct git installation is used when fetching latest heads.
     * That means {@link Git#using(String)} is called properly.
     */
    @Test(expected = GitToolSpecified.class)
    public void correctGitToolIsUsed_method2() throws Exception {
        try {
            // Should throw exception confirming that Git#using was used correctly
            gitSCMSource.retrieve(null, Mockito.mock(SCMHeadObserver.class), null, TaskListener.NULL);
        } catch (GitToolNotSpecified e) {
            Assert.fail("Git client was constructed with arbitrary git tool");
        }
    }

    public static class GitToolSpecified extends RuntimeException {

    }

    public static class GitToolNotSpecified extends RuntimeException {

    }

    public static class AbstractGitSCMSourceImpl extends AbstractGitSCMSource {

        public AbstractGitSCMSourceImpl() {
            setId("AbstractGitSCMSourceImpl-id");
        }

        @NonNull
        @Override
        public List<SCMSourceTrait> getTraits() {
            return Collections.<SCMSourceTrait>singletonList(new GitToolSCMSourceTrait(EXPECTED_GIT_EXE){
                @Override
                public SCMSourceTraitDescriptor getDescriptor() {
                    return new GitBrowserSCMSourceTrait.DescriptorImpl();
                }
            });
        }

        @Override
        public String getCredentialsId() {
            return "";
        }

        @Override
        public String getRemote() {
            return "";
        }

        @Override
        public SCMSourceDescriptor getDescriptor() {
            return new DescriptorImpl();
        }

        public static class DescriptorImpl extends SCMSourceDescriptor {

            @Override
            public String getDisplayName() {
                return null;
            }
        }
    }
}<|MERGE_RESOLUTION|>--- conflicted
+++ resolved
@@ -57,14 +57,8 @@
         PowerMockito.doReturn(git).when(Git.class, "with", any(TaskListener.class), any(EnvVars.class));
 
         // Partial mock our AbstractGitSCMSourceImpl
-<<<<<<< HEAD
         gitSCMSource = Mockito.spy(new AbstractGitSCMSourceImpl());
-        Mockito.doReturn(gitTool).when(gitSCMSource).resolveGitTool(EXPECTED_GIT_EXE, TaskListener.NULL);
-=======
-        gitSCMSource = PowerMockito.spy(new AbstractGitSCMSourceImpl());
-        // Always resolve to mocked GitTool
-        PowerMockito.doReturn(mockedTool).when(gitSCMSource).resolveGitTool(EXPECTED_GIT_EXE);
->>>>>>> eb051509
+        Mockito.doReturn(gitTool).when(gitSCMSource).resolveGitTool(EXPECTED_GIT_EXE);
     }
 
     /*
