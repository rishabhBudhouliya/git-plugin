/*
 * The MIT License
 *
 * Copyright (c) 2016 CloudBees, Inc.
 *
 * Permission is hereby granted, free of charge, to any person obtaining a copy
 * of this software and associated documentation files (the "Software"), to deal
 * in the Software without restriction, including without limitation the rights
 * to use, copy, modify, merge, publish, distribute, sublicense, and/or sell
 * copies of the Software, and to permit persons to whom the Software is
 * furnished to do so, subject to the following conditions:
 *
 * The above copyright notice and this permission notice shall be included in
 * all copies or substantial portions of the Software.
 *
 * THE SOFTWARE IS PROVIDED "AS IS", WITHOUT WARRANTY OF ANY KIND, EXPRESS OR
 * IMPLIED, INCLUDING BUT NOT LIMITED TO THE WARRANTIES OF MERCHANTABILITY,
 * FITNESS FOR A PARTICULAR PURPOSE AND NONINFRINGEMENT. IN NO EVENT SHALL THE
 * AUTHORS OR COPYRIGHT HOLDERS BE LIABLE FOR ANY CLAIM, DAMAGES OR OTHER
 * LIABILITY, WHETHER IN AN ACTION OF CONTRACT, TORT OR OTHERWISE, ARISING FROM,
 * OUT OF OR IN CONNECTION WITH THE SOFTWARE OR THE USE OR OTHER DEALINGS IN
 * THE SOFTWARE.
 *
 */

package jenkins.plugins.git;

import hudson.EnvVars;
import hudson.model.TaskListener;
import hudson.plugins.git.BranchSpec;
import hudson.plugins.git.GitSCM;
import hudson.plugins.git.SubmoduleConfig;
import hudson.plugins.git.extensions.GitSCMExtension;
import hudson.plugins.git.GitException;
import java.io.ByteArrayOutputStream;
import java.io.File;
import java.util.Collections;
import java.util.Iterator;
import java.util.Set;
import java.util.TreeSet;
import jenkins.plugins.git.CliGitCommand;
import jenkins.scm.api.SCMFile;
import jenkins.scm.api.SCMFileSystem;
import jenkins.scm.api.SCMHead;
import jenkins.scm.api.SCMRevision;
import jenkins.scm.api.SCMSource;
import jenkins.scm.api.SCMSourceDescriptor;
import org.eclipse.jgit.lib.ObjectId;
import org.jenkinsci.plugins.gitclient.Git;
import org.jenkinsci.plugins.gitclient.GitClient;
import org.junit.Assume;
import org.junit.BeforeClass;
import org.junit.ClassRule;
import org.junit.Rule;
import org.junit.Test;
import org.jvnet.hudson.test.Issue;
import org.jvnet.hudson.test.JenkinsRule;

import static org.hamcrest.Matchers.containsInAnyOrder;
import static org.hamcrest.Matchers.containsString;
import static org.hamcrest.Matchers.greaterThanOrEqualTo;
import static org.hamcrest.Matchers.is;
import static org.hamcrest.Matchers.lessThanOrEqualTo;
import static org.hamcrest.Matchers.not;
import static org.hamcrest.Matchers.notNullValue;
import static org.junit.Assert.assertEquals;
import static org.junit.Assert.assertFalse;
import static org.junit.Assert.assertThat;
import static org.junit.Assert.assertTrue;

/**
 * Tests for {@link AbstractGitSCMSource}
 */
public class GitSCMFileSystemTest {

    @ClassRule
    public static JenkinsRule r = new JenkinsRule();

    @Rule
    public GitSampleRepoRule sampleRepo = new GitSampleRepoRule();

    private final static String GIT_2_6_0_TAG = "git-2.6.0";
    private final static String GIT_2_6_1_TAG = "git-2.6.1";

    /* This test requires the tag git-2.6.1 and git-2.6.0. If you're working from a
     * forked copy of the repository and your fork was created before the
     * git-2.6.1 plugin release, you may not have that tag in your fork.
     * If you do not have that tag, you will need to include that tag in
     * your fork.  You can do that with the commands:
     *
     * $ git fetch --tags https://github.com/jenkinsci/git-plugin
     * $ git push --tags origin
     */
    @BeforeClass
    public static void confirmTagsAvailable() throws Exception {
        File gitDir = new File(".");
        GitClient client = Git.with(TaskListener.NULL, new EnvVars()).in(gitDir).using("jgit").getClient();

        String[] tags = { GIT_2_6_0_TAG, GIT_2_6_1_TAG };
        for (String tag : tags) {
            ObjectId tagId;
            try {
                tagId = client.revParse(tag);
            } catch (GitException ge) {
                CliGitCommand gitCmd = new CliGitCommand(null);
                gitCmd.run("fetch", "--tags", "https://github.com/jenkinsci/git-plugin");
                tagId = client.revParse(tag); /* throws if tag not available */
            }
        }
    }

    @Test
    public void ofSource_Smokes() throws Exception {
        sampleRepo.init();
        sampleRepo.git("checkout", "-b", "dev");
        sampleRepo.write("file", "modified");
        sampleRepo.git("commit", "--all", "--message=dev");
        SCMSource source = new GitSCMSource(null, sampleRepo.toString(), "", "*", "", true);
        SCMFileSystem fs = SCMFileSystem.of(source, new GitBranchSCMHead("dev"));
        assertThat(fs, notNullValue());
        SCMFile root = fs.getRoot();
        assertThat(root, notNullValue());
        assertTrue(root.isRoot());
        // assertTrue(root.isDirectory()); // IllegalArgumentException
        // assertTrue(root.exists()); // IllegalArgumentException
        // assertFalse(root.isFile()); // IllegalArgumentException
        Iterable<SCMFile> children = root.children();
        Iterator<SCMFile> iterator = children.iterator();
        assertThat(iterator.hasNext(), is(true));
        SCMFile file = iterator.next();
        assertThat(iterator.hasNext(), is(false));
        assertThat(file.getName(), is("file"));
        assertThat(file.contentAsString(), is("modified"));
    }

    @Test
    public void ofSourceRevision() throws Exception {
        sampleRepo.init();
        sampleRepo.git("checkout", "-b", "dev");
        SCMSource source = new GitSCMSource(null, sampleRepo.toString(), "", "*", "", true);
        SCMRevision revision = source.fetch(new SCMHead("dev"), null);
        sampleRepo.write("file", "modified");
        sampleRepo.git("commit", "--all", "--message=dev");
        SCMFileSystem fs = SCMFileSystem.of(source, new SCMHead("dev"), revision);
        assertThat(fs, notNullValue());
        assertThat(fs.getRoot(), notNullValue());
        Iterable<SCMFile> children = fs.getRoot().children();
        Iterator<SCMFile> iterator = children.iterator();
        assertThat(iterator.hasNext(), is(true));
        SCMFile file = iterator.next();
        assertThat(iterator.hasNext(), is(false));
        assertThat(file.getName(), is("file"));
        assertThat(file.contentAsString(), is(""));
    }

    @Test
    public void ofSourceRevision_GitBranchSCMHead() throws Exception {
        sampleRepo.init();
        sampleRepo.git("checkout", "-b", "dev");
        SCMSource source = new GitSCMSource(null, sampleRepo.toString(), "", "*", "", true);
        SCMRevision revision = source.fetch(new GitBranchSCMHead("dev"), null);
        sampleRepo.write("file", "modified");
        sampleRepo.git("commit", "--all", "--message=dev");
        SCMFileSystem fs = SCMFileSystem.of(source, new GitBranchSCMHead("dev"), revision);
        assertThat(fs, notNullValue());
        assertThat(fs.getRoot(), notNullValue());
        Iterable<SCMFile> children = fs.getRoot().children();
        Iterator<SCMFile> iterator = children.iterator();
        assertThat(iterator.hasNext(), is(true));
        SCMFile file = iterator.next();
        assertThat(iterator.hasNext(), is(false));
        assertThat(file.getName(), is("file"));
        assertThat(file.contentAsString(), is(""));
    }

    @Issue("JENKINS-42817")
    @Test
    public void slashyBranches() throws Exception {
        sampleRepo.init();
        sampleRepo.git("checkout", "-b", "bug/JENKINS-42817");
        sampleRepo.write("file", "modified");
        sampleRepo.git("commit", "--all", "--message=dev");
        SCMFileSystem fs = SCMFileSystem.of(r.createFreeStyleProject(), new GitSCM(GitSCM.createRepoList(sampleRepo.toString(), null), Collections.singletonList(new BranchSpec("*/bug/JENKINS-42817")), false, Collections.<SubmoduleConfig>emptyList(), null, null, Collections.<GitSCMExtension>emptyList()));
        assertThat(fs, notNullValue());
        SCMFile root = fs.getRoot();
        assertThat(root, notNullValue());
        assertTrue(root.isRoot());
        Iterable<SCMFile> children = root.children();
        Iterator<SCMFile> iterator = children.iterator();
        assertThat(iterator.hasNext(), is(true));
        SCMFile file = iterator.next();
        assertThat(iterator.hasNext(), is(false));
        assertThat(file.getName(), is("file"));
        assertThat(file.contentAsString(), is("modified"));
    }

    @Test
    public void lastModified_Smokes() throws Exception {
        Assume.assumeTrue("Windows file system last modify dates not trustworthy", !isWindows());
        sampleRepo.init();
        sampleRepo.git("checkout", "-b", "dev");
        SCMSource source = new GitSCMSource(null, sampleRepo.toString(), "", "*", "", true);
        SCMRevision revision = source.fetch(new GitBranchSCMHead("dev"), null);
        sampleRepo.write("file", "modified");
        sampleRepo.git("commit", "--all", "--message=dev");
        final long fileSystemAllowedOffset = 1500;
        SCMFileSystem fs = SCMFileSystem.of(source, new SCMHead("dev"), revision);
        long currentTime = System.currentTimeMillis();
        long lastModified = fs.lastModified();
        assertThat(lastModified, greaterThanOrEqualTo(currentTime - fileSystemAllowedOffset));
        assertThat(lastModified, lessThanOrEqualTo(currentTime + fileSystemAllowedOffset));
        SCMFile file = fs.getRoot().child("file");
        currentTime = System.currentTimeMillis();
        lastModified = file.lastModified();
        assertThat(lastModified, greaterThanOrEqualTo(currentTime - fileSystemAllowedOffset));
        assertThat(lastModified, lessThanOrEqualTo(currentTime + fileSystemAllowedOffset));
    }

    @Test
    public void directoryTraversal() throws Exception {
        sampleRepo.init();
        sampleRepo.git("checkout", "-b", "dev");
        sampleRepo.mkdirs("dir/subdir");
        sampleRepo.git("mv", "file", "dir/subdir/file");
        sampleRepo.write("dir/subdir/file", "modified");
        sampleRepo.git("commit", "--all", "--message=dev");
        SCMSource source = new GitSCMSource(null, sampleRepo.toString(), "", "*", "", true);
        SCMFileSystem fs = SCMFileSystem.of(source, new SCMHead("dev"));
        assertThat(fs, notNullValue());
        assertThat(fs.getRoot(), notNullValue());
        Iterable<SCMFile> children = fs.getRoot().children();
        Iterator<SCMFile> iterator = children.iterator();
        assertThat(iterator.hasNext(), is(true));
        SCMFile dir = iterator.next();
        assertThat(iterator.hasNext(), is(false));
        assertThat(dir.getName(), is("dir"));
        assertThat(dir.getType(), is(SCMFile.Type.DIRECTORY));
        children = dir.children();
        iterator = children.iterator();
        assertThat(iterator.hasNext(), is(true));
        SCMFile subdir = iterator.next();
        assertThat(iterator.hasNext(), is(false));
        assertThat(subdir.getName(), is("subdir"));
        assertThat(subdir.getType(), is(SCMFile.Type.DIRECTORY));
        children = subdir.children();
        iterator = children.iterator();
        assertThat(iterator.hasNext(), is(true));
        SCMFile file = iterator.next();
        assertThat(iterator.hasNext(), is(false));
        assertThat(file.getName(), is("file"));
        assertThat(file.contentAsString(), is("modified"));
    }

    @Test
    public void mixedContent() throws Exception {
        sampleRepo.init();
        sampleRepo.git("checkout", "-b", "dev");
        sampleRepo.write("file", "modified");
        sampleRepo.write("file2", "new");
        sampleRepo.git("add", "file2");
        sampleRepo.write("dir/file3", "modified");
        sampleRepo.git("add", "file", "dir/file3");
        sampleRepo.git("commit", "--all", "--message=dev");
        SCMSource source = new GitSCMSource(null, sampleRepo.toString(), "", "*", "", true);
        SCMFileSystem fs = SCMFileSystem.of(source, new SCMHead("dev"));
        assertThat(fs, notNullValue());
        assertThat(fs.getRoot(), notNullValue());
        Iterable<SCMFile> children = fs.getRoot().children();
        Set<String> names = new TreeSet<>();
        SCMFile file = null;
        SCMFile file2 = null;
        SCMFile dir = null;
        for (SCMFile f: children) {
            names.add(f.getName());
            switch (f.getName()) {
                case "file":
                    file = f;
                    break;
                case "file2":
                    file2 = f;
                    break;
                case "dir":
                    dir = f;
                    break;
                default:
                    break;
            }
        }
        assertThat(names, containsInAnyOrder(is("file"), is("file2"), is("dir")));
        assertThat(file.getType(), is(SCMFile.Type.REGULAR_FILE));
        assertThat(file2.getType(), is(SCMFile.Type.REGULAR_FILE));
        assertThat(dir.getType(), is(SCMFile.Type.DIRECTORY));
        assertThat(file.contentAsString(), is("modified"));
        assertThat(file2.contentAsString(), is("new"));
    }

    @Test
    public void given_filesystem_when_askingChangesSinceSameRevision_then_changesAreEmpty() throws Exception {
        File gitDir = new File(".");
        GitClient client = Git.with(TaskListener.NULL, new EnvVars()).in(gitDir).using("git").getClient();

        ObjectId git261 = client.revParse(GIT_2_6_1_TAG);
        AbstractGitSCMSource.SCMRevisionImpl rev261 =
                new AbstractGitSCMSource.SCMRevisionImpl(new SCMHead("origin"), git261.getName());
        GitSCMFileSystem gitPlugin261FS = new GitSCMFileSystem(client, "origin", git261.getName(), rev261);

        ByteArrayOutputStream out = new ByteArrayOutputStream();
        assertFalse(gitPlugin261FS.changesSince(rev261, out));
        assertThat(out.toString(), is(""));
    }

    @Test
    public void given_filesystem_when_askingChangesSinceOldRevision_then_changesArePopulated() throws Exception {
        File gitDir = new File(".");
        GitClient client = Git.with(TaskListener.NULL, new EnvVars()).in(gitDir).using("git").getClient();

        ObjectId git261 = client.revParse(GIT_2_6_1_TAG);
        AbstractGitSCMSource.SCMRevisionImpl rev261 =
                new AbstractGitSCMSource.SCMRevisionImpl(new SCMHead("origin"), git261.getName());
        GitSCMFileSystem gitPlugin261FS = new GitSCMFileSystem(client, "origin", git261.getName(), rev261);

        ObjectId git260 = client.revParse(GIT_2_6_0_TAG);
        AbstractGitSCMSource.SCMRevisionImpl rev260 =
                new AbstractGitSCMSource.SCMRevisionImpl(new SCMHead("origin"), git260.getName());

        assertThat(git260, not(is(git261)));

        ByteArrayOutputStream out = new ByteArrayOutputStream();
        assertTrue(gitPlugin261FS.changesSince(rev260, out));
        assertThat(out.toString(), containsString("prepare release git-2.6.1"));
    }

    @Test
    public void given_filesystem_when_askingChangesSinceNewRevision_then_changesArePopulatedButEmpty() throws Exception {
        File gitDir = new File(".");
        GitClient client = Git.with(TaskListener.NULL, new EnvVars()).in(gitDir).using("git").getClient();

        ObjectId git260 = client.revParse(GIT_2_6_0_TAG);
        AbstractGitSCMSource.SCMRevisionImpl rev260 =
                new AbstractGitSCMSource.SCMRevisionImpl(new SCMHead("origin"), git260.getName());
        GitSCMFileSystem gitPlugin260FS = new GitSCMFileSystem(client, "origin", git260.getName(), rev260);

        ObjectId git261 = client.revParse(GIT_2_6_1_TAG);
        AbstractGitSCMSource.SCMRevisionImpl rev261 =
                new AbstractGitSCMSource.SCMRevisionImpl(new SCMHead("origin"), git261.getName());
        GitSCMFileSystem gitPlugin261FS =
                new GitSCMFileSystem(client, "origin", git261.getName(), rev261);
        assertEquals(git261.getName(), gitPlugin261FS.getRevision().getHash());

        assertThat(git261, not(is(git260)));

        ByteArrayOutputStream out = new ByteArrayOutputStream();
        assertTrue(gitPlugin260FS.changesSince(rev261, out));
        assertThat(out.toString(), is(""));
    }

<<<<<<< HEAD
    @Test
    public void create_SCMFileSystem_from_tag() throws Exception {
        sampleRepo.init();
        sampleRepo.git("checkout", "-b", "dev");
        sampleRepo.mkdirs("dir/subdir");
        sampleRepo.git("mv", "file", "dir/subdir/file");
        sampleRepo.write("dir/subdir/file", "modified");
        sampleRepo.git("commit", "--all", "--message=dev");
        sampleRepo.git("tag", "-a", "v1.0");
        SCMFileSystem fs = SCMFileSystem.of(r.createFreeStyleProject(), new GitSCM(GitSCM.createRepoList(sampleRepo.toString(), null), Collections.singletonList(new BranchSpec("refs/tags/v1.0")), false, Collections.<SubmoduleConfig>emptyList(), null, null, Collections.<GitSCMExtension>emptyList()));
        assertThat(fs, notNullValue());
        assertThat(fs.getRoot(), notNullValue());
        Iterable<SCMFile> children = fs.getRoot().children();
        Iterator<SCMFile> iterator = children.iterator();
        assertThat(iterator.hasNext(), is(true));
        SCMFile dir = iterator.next();
        assertThat(iterator.hasNext(), is(false));
        assertThat(dir.getName(), is("dir"));
        assertThat(dir.getType(), is(SCMFile.Type.DIRECTORY));
        children = dir.children();
        iterator = children.iterator();
        assertThat(iterator.hasNext(), is(true));
        SCMFile subdir = iterator.next();
        assertThat(iterator.hasNext(), is(false));
        assertThat(subdir.getName(), is("subdir"));
        assertThat(subdir.getType(), is(SCMFile.Type.DIRECTORY));
        children = subdir.children();
        iterator = children.iterator();
        assertThat(iterator.hasNext(), is(true));
        SCMFile file = iterator.next();
        assertThat(iterator.hasNext(), is(false));
        assertThat(file.getName(), is("file"));
        assertThat(file.contentAsString(), is("modified"));
=======
    @Issue("JENKINS-52964")
    @Test
    public void filesystem_supports_descriptor() throws Exception {
        SCMSourceDescriptor descriptor = r.jenkins.getDescriptorByType(GitSCMSource.DescriptorImpl.class);
        assertTrue(SCMFileSystem.supports(descriptor));
>>>>>>> 01bae2e9
    }

    /** inline ${@link hudson.Functions#isWindows()} to prevent a transient remote classloader issue */
    private boolean isWindows() {
        return java.io.File.pathSeparatorChar==';';
    }
}<|MERGE_RESOLUTION|>--- conflicted
+++ resolved
@@ -354,7 +354,6 @@
         assertThat(out.toString(), is(""));
     }
 
-<<<<<<< HEAD
     @Test
     public void create_SCMFileSystem_from_tag() throws Exception {
         sampleRepo.init();
@@ -388,13 +387,13 @@
         assertThat(iterator.hasNext(), is(false));
         assertThat(file.getName(), is("file"));
         assertThat(file.contentAsString(), is("modified"));
-=======
+    }
+
     @Issue("JENKINS-52964")
     @Test
     public void filesystem_supports_descriptor() throws Exception {
         SCMSourceDescriptor descriptor = r.jenkins.getDescriptorByType(GitSCMSource.DescriptorImpl.class);
         assertTrue(SCMFileSystem.supports(descriptor));
->>>>>>> 01bae2e9
     }
 
     /** inline ${@link hudson.Functions#isWindows()} to prevent a transient remote classloader issue */
