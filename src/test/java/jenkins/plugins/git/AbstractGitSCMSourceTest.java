--- conflicted
+++ resolved
@@ -6,11 +6,8 @@
 import hudson.model.TaskListener;
 import hudson.scm.SCMRevisionState;
 import hudson.util.StreamTaskListener;
-<<<<<<< HEAD
 import jenkins.scm.api.SCMRevision;
-=======
 import java.util.UUID;
->>>>>>> 6d9e5bed
 import jenkins.scm.api.SCMSource;
 import org.hamcrest.Matchers;
 import org.junit.Rule;
@@ -51,7 +48,6 @@
         assertEquals("[SCMHead{'dev'}, SCMHead{'dev2'}, SCMHead{'master'}]", source.fetch(listener).toString());
     }
 
-<<<<<<< HEAD
     @Issue("JENKINS-31155")
     @Test
     public void retrieveRevision() throws Exception {
@@ -96,7 +92,6 @@
         }
     }
 
-=======
     @Issue("JENKINS-37727")
     @Test
     public void pruneRemovesDeletedBranches() throws Exception {
@@ -136,5 +131,4 @@
         /* Fetch and confirm dev branch was pruned */
         assertEquals("[SCMHead{'dev2'}, SCMHead{'master'}]", source.fetch(listener).toString());
     }
->>>>>>> 6d9e5bed
 }