package jenkins.plugins.git;

import hudson.FilePath;
import hudson.Launcher;
import hudson.model.Run;
import hudson.model.TaskListener;
<<<<<<< HEAD
import hudson.scm.SCMRevisionState;
import hudson.util.StreamTaskListener;
import jenkins.scm.api.SCMRevision;
=======
import hudson.plugins.git.GitSCM;
import hudson.plugins.git.extensions.GitSCMExtension;
import hudson.plugins.git.extensions.impl.BuildChooserSetting;
import hudson.plugins.git.extensions.impl.LocalBranch;
import hudson.util.StreamTaskListener;
import java.util.ArrayList;
import java.util.List;
>>>>>>> fcbdc768
import java.util.UUID;
import jenkins.scm.api.SCMHead;
import jenkins.scm.api.SCMRevision;
import jenkins.scm.api.SCMSource;
<<<<<<< HEAD
import org.hamcrest.Matchers;
=======
import static org.hamcrest.Matchers.*;
>>>>>>> fcbdc768
import org.junit.Rule;
import org.junit.Test;
import org.jvnet.hudson.test.Issue;
import org.jvnet.hudson.test.JenkinsRule;

import static org.junit.Assert.*;

/**
 * Tests for {@link AbstractGitSCMSource}
 */
public class AbstractGitSCMSourceTest {

    @Rule
    public JenkinsRule r = new JenkinsRule();
    @Rule
    public GitSampleRepoRule sampleRepo = new GitSampleRepoRule();

    // TODO AbstractGitSCMSourceRetrieveHeadsTest *sounds* like it would be the right place, but it does not in fact retrieve any heads!
    @Issue("JENKINS-37482")
    @Test
    public void retrieveHeads() throws Exception {
        sampleRepo.init();
        sampleRepo.git("checkout", "-b", "dev");
        sampleRepo.write("file", "modified");
        sampleRepo.git("commit", "--all", "--message=dev");
        SCMSource source = new GitSCMSource(null, sampleRepo.toString(), "", "*", "", true);
        TaskListener listener = StreamTaskListener.fromStderr();
        // SCMHeadObserver.Collector.result is a TreeMap so order is predictable:
        assertEquals("[SCMHead{'dev'}, SCMHead{'master'}]", source.fetch(listener).toString());
        // And reuse cache:
        assertEquals("[SCMHead{'dev'}, SCMHead{'master'}]", source.fetch(listener).toString());
        sampleRepo.git("checkout", "-b", "dev2");
        sampleRepo.write("file", "modified again");
        sampleRepo.git("commit", "--all", "--message=dev2");
        // After changing data:
        assertEquals("[SCMHead{'dev'}, SCMHead{'dev2'}, SCMHead{'master'}]", source.fetch(listener).toString());
    }

    @Issue("JENKINS-31155")
    @Test
    public void retrieveRevision() throws Exception {
        sampleRepo.init();
        sampleRepo.write("file", "v1");
        sampleRepo.git("commit", "--all", "--message=v1");
        sampleRepo.git("tag", "v1");
        String v1 = sampleRepo.head();
        sampleRepo.write("file", "v2");
        sampleRepo.git("commit", "--all", "--message=v2"); // master
        sampleRepo.git("checkout", "-b", "dev");
        sampleRepo.write("file", "v3");
        sampleRepo.git("commit", "--all", "--message=v3"); // dev
        // SCM.checkout does not permit a null build argument, unfortunately.
        Run<?,?> run = r.buildAndAssertSuccess(r.createFreeStyleProject());
        GitSCMSource source = new GitSCMSource(null, sampleRepo.toString(), "", "*", "", true);
        StreamTaskListener listener = StreamTaskListener.fromStderr();
        // Test retrieval of branches:
        assertEquals("v2", fileAt("master", run, source, listener));
        assertEquals("v3", fileAt("dev", run, source, listener));
        // Tags:
        assertEquals("v1", fileAt("v1", run, source, listener));
        // And commit hashes:
        assertEquals("v1", fileAt(v1, run, source, listener));
        assertEquals("v1", fileAt(v1.substring(0, 7), run, source, listener));
        // Nonexistent stuff:
        assertNull(fileAt("nonexistent", run, source, listener));
        assertNull(fileAt("1234567", run, source, listener));
        assertNull(fileAt("", run, source, listener));
        assertNull(fileAt("\n", run, source, listener));
        assertThat(source.fetchRevisions(listener), Matchers.hasItems("master", "dev", "v1"));
        // we do not care to return commit hashes or other references
    }
    private String fileAt(String revision, Run<?,?> run, SCMSource source, TaskListener listener) throws Exception {
        SCMRevision rev = source.fetch(revision, listener);
        if (rev == null) {
            return null;
        } else {
            FilePath ws = new FilePath(run.getRootDir()).child("tmp-" + revision);
            source.build(rev.getHead(), rev).checkout(run, new Launcher.LocalLauncher(listener), ws, listener, null, SCMRevisionState.NONE);
            return ws.child("file").readToString();
        }
    }

    @Issue("JENKINS-37727")
    @Test
    public void pruneRemovesDeletedBranches() throws Exception {
        sampleRepo.init();

        /* Write a file to the master branch */
        sampleRepo.write("master-file", "master-content-" + UUID.randomUUID().toString());
        sampleRepo.git("add", "master-file");
        sampleRepo.git("commit", "--message=master-branch-commit-message");

        /* Write a file to the dev branch */
        sampleRepo.git("checkout", "-b", "dev");
        sampleRepo.write("dev-file", "dev-content-" + UUID.randomUUID().toString());
        sampleRepo.git("add", "dev-file");
        sampleRepo.git("commit", "--message=dev-branch-commit-message");

        /* Fetch from sampleRepo */
        GitSCMSource source = new GitSCMSource(null, sampleRepo.toString(), "", "*", "", true);
        TaskListener listener = StreamTaskListener.fromStderr();
        // SCMHeadObserver.Collector.result is a TreeMap so order is predictable:
        assertEquals("[SCMHead{'dev'}, SCMHead{'master'}]", source.fetch(listener).toString());
        // And reuse cache:
        assertEquals("[SCMHead{'dev'}, SCMHead{'master'}]", source.fetch(listener).toString());

        /* Create dev2 branch and write a file to it */
        sampleRepo.git("checkout", "-b", "dev2", "master");
        sampleRepo.write("dev2-file", "dev2-content-" + UUID.randomUUID().toString());
        sampleRepo.git("add", "dev2-file");
        sampleRepo.git("commit", "--message=dev2-branch-commit-message");

        // Verify new branch is visible
        assertEquals("[SCMHead{'dev'}, SCMHead{'dev2'}, SCMHead{'master'}]", source.fetch(listener).toString());

        /* Delete the dev branch */
        sampleRepo.git("branch", "-D", "dev");

        /* Fetch and confirm dev branch was pruned */
        assertEquals("[SCMHead{'dev2'}, SCMHead{'master'}]", source.fetch(listener).toString());
    }

    @Test
    public void testSpecificRevisionBuildChooser() throws Exception {
        sampleRepo.init();

        /* Write a file to the master branch */
        sampleRepo.write("master-file", "master-content-" + UUID.randomUUID().toString());
        sampleRepo.git("add", "master-file");
        sampleRepo.git("commit", "--message=master-branch-commit-message");

        /* Fetch from sampleRepo */
        GitSCMSource source = new GitSCMSource(null, sampleRepo.toString(), "", "*", "", true);
        List<GitSCMExtension> extensions = new ArrayList<GitSCMExtension>();
        assertThat(source.getExtensions(), is(empty()));
        LocalBranch localBranchExtension = new LocalBranch("**");
        extensions.add(localBranchExtension);
        source.setExtensions(extensions);
        assertEquals(source.getExtensions(), extensions);
        TaskListener listener = StreamTaskListener.fromStderr();

        SCMHead head = new SCMHead("master");
        SCMRevision revision = new AbstractGitSCMSource.SCMRevisionImpl(head, "beaded4deed2bed4feed2deaf78933d0f97a5a34");

        /* Check that BuildChooserSetting not added to extensions by build() */
        GitSCM scm = (GitSCM) source.build(head);
        assertEquals(extensions, scm.getExtensions());

        /* Check that BuildChooserSetting has been added to extensions by build() */
        GitSCM scmRevision = (GitSCM) source.build(head, revision);
        assertEquals(extensions.get(0), scmRevision.getExtensions().get(0));
        assertTrue(scmRevision.getExtensions().get(1) instanceof BuildChooserSetting);
        assertEquals(2, scmRevision.getExtensions().size());
    }
}<|MERGE_RESOLUTION|>--- conflicted
+++ resolved
@@ -4,11 +4,7 @@
 import hudson.Launcher;
 import hudson.model.Run;
 import hudson.model.TaskListener;
-<<<<<<< HEAD
 import hudson.scm.SCMRevisionState;
-import hudson.util.StreamTaskListener;
-import jenkins.scm.api.SCMRevision;
-=======
 import hudson.plugins.git.GitSCM;
 import hudson.plugins.git.extensions.GitSCMExtension;
 import hudson.plugins.git.extensions.impl.BuildChooserSetting;
@@ -16,16 +12,11 @@
 import hudson.util.StreamTaskListener;
 import java.util.ArrayList;
 import java.util.List;
->>>>>>> fcbdc768
 import java.util.UUID;
 import jenkins.scm.api.SCMHead;
 import jenkins.scm.api.SCMRevision;
 import jenkins.scm.api.SCMSource;
-<<<<<<< HEAD
-import org.hamcrest.Matchers;
-=======
 import static org.hamcrest.Matchers.*;
->>>>>>> fcbdc768
 import org.junit.Rule;
 import org.junit.Test;
 import org.jvnet.hudson.test.Issue;
@@ -94,7 +85,7 @@
         assertNull(fileAt("1234567", run, source, listener));
         assertNull(fileAt("", run, source, listener));
         assertNull(fileAt("\n", run, source, listener));
-        assertThat(source.fetchRevisions(listener), Matchers.hasItems("master", "dev", "v1"));
+        assertThat(source.fetchRevisions(listener), hasItems("master", "dev", "v1"));
         // we do not care to return commit hashes or other references
     }
     private String fileAt(String revision, Run<?,?> run, SCMSource source, TaskListener listener) throws Exception {
