package jenkins.plugins.git;

import edu.umd.cs.findbugs.annotations.NonNull;
import hudson.EnvVars;
import hudson.FilePath;
import hudson.Launcher;
import hudson.model.Action;
import hudson.model.Actionable;
import hudson.model.Run;
import hudson.model.TaskListener;
import hudson.plugins.git.GitException;
import hudson.plugins.git.UserRemoteConfig;
import hudson.plugins.git.extensions.impl.IgnoreNotifyCommit;
import hudson.scm.SCMRevisionState;
import hudson.plugins.git.GitSCM;
import hudson.plugins.git.extensions.GitSCMExtension;
import hudson.plugins.git.extensions.impl.BuildChooserSetting;
import hudson.plugins.git.extensions.impl.LocalBranch;
import hudson.util.StreamTaskListener;
import java.io.File;
import java.io.IOException;
import java.util.ArrayList;
import java.util.Arrays;
import java.util.Collections;
import java.util.List;
import java.util.Map;
import java.util.Set;
import java.util.TreeMap;
import java.util.UUID;
import jenkins.plugins.git.traits.BranchDiscoveryTrait;
import jenkins.plugins.git.traits.DiscoverOtherRefsTrait;
import jenkins.plugins.git.traits.IgnoreOnPushNotificationTrait;
<<<<<<< HEAD
import jenkins.plugins.git.traits.PruneStaleBranchTrait;
=======
>>>>>>> 014365d8
import jenkins.plugins.git.traits.TagDiscoveryTrait;

import jenkins.scm.api.SCMHead;
import jenkins.scm.api.SCMHeadObserver;
import jenkins.scm.api.SCMRevision;
import jenkins.scm.api.SCMSource;

import static org.hamcrest.beans.HasPropertyWithValue.hasProperty;
import static org.hamcrest.collection.IsCollectionWithSize.hasSize;
import static org.hamcrest.collection.IsEmptyCollection.empty;
import static org.hamcrest.collection.IsIterableContainingInAnyOrder.containsInAnyOrder;

import jenkins.scm.api.SCMSourceCriteria;
import jenkins.scm.api.SCMSourceOwner;
import jenkins.scm.api.metadata.PrimaryInstanceMetadataAction;
import jenkins.scm.api.trait.SCMSourceTrait;
import org.eclipse.jgit.errors.MissingObjectException;
import org.eclipse.jgit.lib.ObjectId;
import org.eclipse.jgit.transport.RefSpec;
import org.eclipse.jgit.transport.URIish;
import org.jenkinsci.plugins.gitclient.FetchCommand;
import org.jenkinsci.plugins.gitclient.Git;
import org.jenkinsci.plugins.gitclient.TestJGitAPIImpl;
import org.junit.Ignore;
import org.junit.Rule;
import org.junit.Test;
import org.jvnet.hudson.test.Issue;
import org.jvnet.hudson.test.JenkinsRule;
import org.mockito.Mockito;

import static org.hamcrest.collection.IsIterableContainingInOrder.contains;
import static org.hamcrest.collection.IsMapContaining.hasKey;
import static org.hamcrest.core.AllOf.allOf;
import static org.hamcrest.core.CombinableMatcher.both;
import static org.hamcrest.core.Is.is;
import static org.hamcrest.core.IsCollectionContaining.hasItems;
import static org.hamcrest.core.IsEqual.equalTo;
import static org.hamcrest.core.IsInstanceOf.instanceOf;
import static org.hamcrest.core.IsNull.notNullValue;
import static org.hamcrest.core.IsNull.nullValue;
import static org.hamcrest.number.OrderingComparison.greaterThanOrEqualTo;
import static org.hamcrest.number.OrderingComparison.lessThanOrEqualTo;
import static org.junit.Assert.*;
import static org.mockito.Mockito.when;

/**
 * Tests for {@link AbstractGitSCMSource}
 */
public class AbstractGitSCMSourceTest {

    static final String GitBranchSCMHead_DEV_MASTER = "[GitBranchSCMHead{name='dev', ref='refs/heads/dev'}, GitBranchSCMHead{name='master', ref='refs/heads/master'}]";
    static final String GitBranchSCMHead_DEV_DEV2_MASTER = "[GitBranchSCMHead{name='dev', ref='refs/heads/dev'}, GitBranchSCMHead{name='dev2', ref='refs/heads/dev2'}, GitBranchSCMHead{name='master', ref='refs/heads/master'}]";

    @Rule
    public JenkinsRule r = new JenkinsRule();
    @Rule
    public GitSampleRepoRule sampleRepo = new GitSampleRepoRule();
    @Rule
    public GitSampleRepoRule sampleRepo2 = new GitSampleRepoRule();

    // TODO AbstractGitSCMSourceRetrieveHeadsTest *sounds* like it would be the right place, but it does not in fact retrieve any heads!
    @Issue("JENKINS-37482")
    @Test
    public void retrieveHeads() throws Exception {
        sampleRepo.init();
        sampleRepo.git("checkout", "-b", "dev");
        sampleRepo.write("file", "modified");
        sampleRepo.git("commit", "--all", "--message=dev");
        SCMSource source = new GitSCMSource(null, sampleRepo.toString(), "", "*", "", true);
        TaskListener listener = StreamTaskListener.fromStderr();
        // SCMHeadObserver.Collector.result is a TreeMap so order is predictable:
        assertEquals(GitBranchSCMHead_DEV_MASTER, source.fetch(listener).toString());
        // And reuse cache:
        assertEquals(GitBranchSCMHead_DEV_MASTER, source.fetch(listener).toString());
        sampleRepo.git("checkout", "-b", "dev2");
        sampleRepo.write("file", "modified again");
        sampleRepo.git("commit", "--all", "--message=dev2");
        // After changing data:
        assertEquals(GitBranchSCMHead_DEV_DEV2_MASTER, source.fetch(listener).toString());
    }

    @Test
    public void retrieveHeadsRequiresBranchDiscovery() throws Exception {
        sampleRepo.init();
        sampleRepo.git("checkout", "-b", "dev");
        sampleRepo.write("file", "modified");
        sampleRepo.git("commit", "--all", "--message=dev");
        GitSCMSource source = new GitSCMSource(sampleRepo.toString());
        TaskListener listener = StreamTaskListener.fromStderr();
        // SCMHeadObserver.Collector.result is a TreeMap so order is predictable:
        assertEquals("[]", source.fetch(listener).toString());
        source.setTraits(Collections.<SCMSourceTrait>singletonList(new BranchDiscoveryTrait()));
        assertEquals(GitBranchSCMHead_DEV_MASTER, source.fetch(listener).toString());
        // And reuse cache:
        assertEquals(GitBranchSCMHead_DEV_MASTER, source.fetch(listener).toString());
        sampleRepo.git("checkout", "-b", "dev2");
        sampleRepo.write("file", "modified again");
        sampleRepo.git("commit", "--all", "--message=dev2");
        // After changing data:
        assertEquals(GitBranchSCMHead_DEV_DEV2_MASTER, source.fetch(listener).toString());
    }

    @Issue("JENKINS-46207")
    @Test
    public void retrieveHeadsSupportsTagDiscovery_ignoreTagsWithoutTagDiscoveryTrait() throws Exception {
        sampleRepo.init();
        sampleRepo.git("checkout", "-b", "dev");
        sampleRepo.write("file", "modified");
        sampleRepo.git("commit", "--all", "--message=dev");
        sampleRepo.git("tag", "lightweight");
        sampleRepo.write("file", "modified2");
        sampleRepo.git("commit", "--all", "--message=dev2");
        sampleRepo.git("tag", "-a", "annotated", "-m", "annotated");
        sampleRepo.write("file", "modified3");
        sampleRepo.git("commit", "--all", "--message=dev3");
        GitSCMSource source = new GitSCMSource(sampleRepo.toString());
        TaskListener listener = StreamTaskListener.fromStderr();
        // SCMHeadObserver.Collector.result is a TreeMap so order is predictable:
        assertEquals("[]", source.fetch(listener).toString());
        source.setTraits(Collections.<SCMSourceTrait>singletonList(new BranchDiscoveryTrait()));
        assertEquals(GitBranchSCMHead_DEV_MASTER, source.fetch(listener).toString());
        // And reuse cache:
        assertEquals(GitBranchSCMHead_DEV_MASTER, source.fetch(listener).toString());
        sampleRepo.git("checkout", "-b", "dev2");
        sampleRepo.write("file", "modified again");
        sampleRepo.git("commit", "--all", "--message=dev2");
        // After changing data:
        assertEquals(GitBranchSCMHead_DEV_DEV2_MASTER, source.fetch(listener).toString());
    }

    @Issue("JENKINS-46207")
    @Test
    public void retrieveHeadsSupportsTagDiscovery_findTagsWithTagDiscoveryTrait() throws Exception {
        sampleRepo.init();
        sampleRepo.git("checkout", "-b", "dev");
        sampleRepo.write("file", "modified");
        sampleRepo.git("commit", "--all", "--message=dev-commit-message");
        long beforeLightweightTag = System.currentTimeMillis();
        sampleRepo.git("tag", "lightweight");
        long afterLightweightTag = System.currentTimeMillis();
        sampleRepo.write("file", "modified2");
        sampleRepo.git("commit", "--all", "--message=dev2-commit-message");
        long beforeAnnotatedTag = System.currentTimeMillis();
        sampleRepo.git("tag", "-a", "annotated", "-m", "annotated");
        long afterAnnotatedTag = System.currentTimeMillis();
        sampleRepo.write("file", "modified3");
        sampleRepo.git("commit", "--all", "--message=dev3-commit-message");
        GitSCMSource source = new GitSCMSource(sampleRepo.toString());
        source.setTraits(new ArrayList<>());
        TaskListener listener = StreamTaskListener.fromStderr();
        // SCMHeadObserver.Collector.result is a TreeMap so order is predictable:
        assertEquals("[]", source.fetch(listener).toString());
        source.setTraits(Arrays.asList(new BranchDiscoveryTrait(), new TagDiscoveryTrait()));
        Set<SCMHead> scmHeadSet = source.fetch(listener);
        long now = System.currentTimeMillis();
        for (SCMHead scmHead : scmHeadSet) {
            if (scmHead instanceof GitTagSCMHead) {
                GitTagSCMHead tagHead = (GitTagSCMHead) scmHead;
                // FAT file system time stamps only resolve to 2 second boundary
                // EXT3 file system time stamps only resolve to 1 second boundary
                long fileTimeStampFuzz = isWindows() ? 2000L : 1000L;
                switch (scmHead.getName()) {
                    case "lightweight":
                        {
                            long timeStampDelta = afterLightweightTag - tagHead.getTimestamp();
                            assertThat(timeStampDelta, is(both(greaterThanOrEqualTo(0L)).and(lessThanOrEqualTo(afterLightweightTag - beforeLightweightTag + fileTimeStampFuzz))));
                            break;
                        }
                    case "annotated":
                        {
                            long timeStampDelta = afterAnnotatedTag - tagHead.getTimestamp();
                            assertThat(timeStampDelta, is(both(greaterThanOrEqualTo(0L)).and(lessThanOrEqualTo(afterAnnotatedTag - beforeAnnotatedTag + fileTimeStampFuzz))));
                            break;
                        }
                    default:
                        fail("Unexpected tag head '" + scmHead.getName() + "'");
                        break;
                }
            }
        }
        String expected = "[SCMHead{'annotated'}, GitBranchSCMHead{name='dev', ref='refs/heads/dev'}, SCMHead{'lightweight'}, GitBranchSCMHead{name='master', ref='refs/heads/master'}]";
        assertEquals(expected, scmHeadSet.toString());
        // And reuse cache:
        assertEquals(expected, source.fetch(listener).toString());
        sampleRepo.git("checkout", "-b", "dev2");
        sampleRepo.write("file", "modified again");
        sampleRepo.git("commit", "--all", "--message=dev2");
        // After changing data:
        expected = "[SCMHead{'annotated'}, GitBranchSCMHead{name='dev', ref='refs/heads/dev'}, GitBranchSCMHead{name='dev2', ref='refs/heads/dev2'}, SCMHead{'lightweight'}, GitBranchSCMHead{name='master', ref='refs/heads/master'}]";
        assertEquals(expected, source.fetch(listener).toString());
    }

    @Issue("JENKINS-46207")
    @Test
    public void retrieveHeadsSupportsTagDiscovery_onlyTagsWithoutBranchDiscoveryTrait() throws Exception {
        sampleRepo.init();
        sampleRepo.git("checkout", "-b", "dev");
        sampleRepo.write("file", "modified");
        sampleRepo.git("commit", "--all", "--message=dev");
        sampleRepo.git("tag", "lightweight");
        sampleRepo.write("file", "modified2");
        sampleRepo.git("commit", "--all", "--message=dev2");
        sampleRepo.git("tag", "-a", "annotated", "-m", "annotated");
        sampleRepo.write("file", "modified3");
        sampleRepo.git("commit", "--all", "--message=dev3");
        GitSCMSource source = new GitSCMSource(sampleRepo.toString());
        source.setTraits(new ArrayList<>());
        TaskListener listener = StreamTaskListener.fromStderr();
        // SCMHeadObserver.Collector.result is a TreeMap so order is predictable:
        assertEquals("[]", source.fetch(listener).toString());
        source.setTraits(Collections.<SCMSourceTrait>singletonList(new TagDiscoveryTrait()));
        assertEquals("[SCMHead{'annotated'}, SCMHead{'lightweight'}]", source.fetch(listener).toString());
        // And reuse cache:
        assertEquals("[SCMHead{'annotated'}, SCMHead{'lightweight'}]", source.fetch(listener).toString());
    }

    @Issue("JENKINS-45953")
    @Test
    public void retrieveRevisions() throws Exception {
        sampleRepo.init();
        sampleRepo.git("checkout", "-b", "dev");
        sampleRepo.write("file", "modified");
        sampleRepo.git("commit", "--all", "--message=dev");
        sampleRepo.git("tag", "lightweight");
        sampleRepo.write("file", "modified2");
        sampleRepo.git("commit", "--all", "--message=dev2");
        sampleRepo.git("tag", "-a", "annotated", "-m", "annotated");
        sampleRepo.write("file", "modified3");
        sampleRepo.git("commit", "--all", "--message=dev3");
        GitSCMSource source = new GitSCMSource(sampleRepo.toString());
        source.setTraits(new ArrayList<>());
        TaskListener listener = StreamTaskListener.fromStderr();
        assertThat(source.fetchRevisions(listener), hasSize(0));
        source.setTraits(Collections.<SCMSourceTrait>singletonList(new BranchDiscoveryTrait()));
        assertThat(source.fetchRevisions(listener), containsInAnyOrder("dev", "master"));
        source.setTraits(Collections.<SCMSourceTrait>singletonList(new TagDiscoveryTrait()));
        assertThat(source.fetchRevisions(listener), containsInAnyOrder("annotated", "lightweight"));
        source.setTraits(Arrays.asList(new BranchDiscoveryTrait(), new TagDiscoveryTrait()));
        assertThat(source.fetchRevisions(listener), containsInAnyOrder("dev", "master", "annotated", "lightweight"));
    }

    @Issue("JENKINS-47824")
    @Test
    public void retrieveByName() throws Exception {
        sampleRepo.init();
        String masterHash = sampleRepo.head();
        sampleRepo.git("checkout", "-b", "dev");
        sampleRepo.write("file", "modified");
        sampleRepo.git("commit", "--all", "--message=dev");
        sampleRepo.git("tag", "v1");
        String v1Hash = sampleRepo.head();
        sampleRepo.write("file", "modified2");
        sampleRepo.git("commit", "--all", "--message=dev2");
        sampleRepo.git("tag", "-a", "v2", "-m", "annotated");
        String v2Hash = sampleRepo.head();
        sampleRepo.write("file", "modified3");
        sampleRepo.git("commit", "--all", "--message=dev3");
        String devHash = sampleRepo.head();
        GitSCMSource source = new GitSCMSource(sampleRepo.toString());
        source.setTraits(new ArrayList<>());

        TaskListener listener = StreamTaskListener.fromStderr();

        listener.getLogger().println("\n=== fetch('master') ===\n");
        SCMRevision rev = source.fetch("master", listener);
        assertThat(rev, instanceOf(AbstractGitSCMSource.SCMRevisionImpl.class));
        assertThat(((AbstractGitSCMSource.SCMRevisionImpl)rev).getHash(), is(masterHash));
        listener.getLogger().println("\n=== fetch('dev') ===\n");
        rev = source.fetch("dev", listener);
        assertThat(rev, instanceOf(AbstractGitSCMSource.SCMRevisionImpl.class));
        assertThat(((AbstractGitSCMSource.SCMRevisionImpl)rev).getHash(), is(devHash));
        listener.getLogger().println("\n=== fetch('v1') ===\n");
        rev = source.fetch("v1", listener);
        assertThat(rev, instanceOf(GitTagSCMRevision.class));
        assertThat(((GitTagSCMRevision)rev).getHash(), is(v1Hash));
        listener.getLogger().println("\n=== fetch('v2') ===\n");
        rev = source.fetch("v2", listener);
        assertThat(rev, instanceOf(GitTagSCMRevision.class));
        assertThat(((GitTagSCMRevision)rev).getHash(), is(v2Hash));

        listener.getLogger().printf("%n=== fetch('%s') ===%n%n", masterHash);
        rev = source.fetch(masterHash, listener);
        assertThat(rev, instanceOf(AbstractGitSCMSource.SCMRevisionImpl.class));
        assertThat(((AbstractGitSCMSource.SCMRevisionImpl) rev).getHash(), is(masterHash));
        assertThat(rev.getHead().getName(), is("master"));

        listener.getLogger().printf("%n=== fetch('%s') ===%n%n", masterHash.substring(0, 10));
        rev = source.fetch(masterHash.substring(0, 10), listener);
        assertThat(rev, instanceOf(AbstractGitSCMSource.SCMRevisionImpl.class));
        assertThat(((AbstractGitSCMSource.SCMRevisionImpl) rev).getHash(), is(masterHash));
        assertThat(rev.getHead().getName(), is("master"));

        listener.getLogger().printf("%n=== fetch('%s') ===%n%n", devHash);
        rev = source.fetch(devHash, listener);
        assertThat(rev, instanceOf(AbstractGitSCMSource.SCMRevisionImpl.class));
        assertThat(((AbstractGitSCMSource.SCMRevisionImpl) rev).getHash(), is(devHash));
        assertThat(rev.getHead().getName(), is("dev"));

        listener.getLogger().printf("%n=== fetch('%s') ===%n%n", devHash.substring(0, 10));
        rev = source.fetch(devHash.substring(0, 10), listener);
        assertThat(rev, instanceOf(AbstractGitSCMSource.SCMRevisionImpl.class));
        assertThat(((AbstractGitSCMSource.SCMRevisionImpl) rev).getHash(), is(devHash));
        assertThat(rev.getHead().getName(), is("dev"));

        listener.getLogger().printf("%n=== fetch('%s') ===%n%n", v1Hash);
        rev = source.fetch(v1Hash, listener);
        assertThat(rev, instanceOf(AbstractGitSCMSource.SCMRevisionImpl.class));
        assertThat(((AbstractGitSCMSource.SCMRevisionImpl) rev).getHash(), is(v1Hash));

        listener.getLogger().printf("%n=== fetch('%s') ===%n%n", v1Hash.substring(0, 10));
        rev = source.fetch(v1Hash.substring(0, 10), listener);
        assertThat(rev, instanceOf(AbstractGitSCMSource.SCMRevisionImpl.class));
        assertThat(((AbstractGitSCMSource.SCMRevisionImpl) rev).getHash(), is(v1Hash));

        listener.getLogger().printf("%n=== fetch('%s') ===%n%n", v2Hash);
        rev = source.fetch(v2Hash, listener);
        assertThat(rev, instanceOf(AbstractGitSCMSource.SCMRevisionImpl.class));
        assertThat(((AbstractGitSCMSource.SCMRevisionImpl) rev).getHash(), is(v2Hash));

        listener.getLogger().printf("%n=== fetch('%s') ===%n%n", v2Hash.substring(0, 10));
        rev = source.fetch(v2Hash.substring(0, 10), listener);
        assertThat(rev, instanceOf(AbstractGitSCMSource.SCMRevisionImpl.class));
        assertThat(((AbstractGitSCMSource.SCMRevisionImpl) rev).getHash(), is(v2Hash));

        String v2Tag = "refs/tags/v2";
        listener.getLogger().printf("%n=== fetch('%s') ===%n%n", v2Tag);
        rev = source.fetch(v2Tag, listener);
        assertThat(rev, instanceOf(AbstractGitSCMSource.SCMRevisionImpl.class));
        assertThat(((AbstractGitSCMSource.SCMRevisionImpl) rev).getHash(), is(v2Hash));

    }

    public static abstract class ActionableSCMSourceOwner extends Actionable implements SCMSourceOwner {

    }

    @Test
    public void retrievePrimaryHead_NotDuplicated() throws Exception {
        retrievePrimaryHead(false);
    }

    @Test
    public void retrievePrimaryHead_Duplicated() throws Exception {
        retrievePrimaryHead(true);
    }

    public void retrievePrimaryHead(boolean duplicatePrimary) throws Exception {
        sampleRepo.init();
        sampleRepo.write("file.txt", "");
        sampleRepo.git("add", "file.txt");
        sampleRepo.git("commit", "--all", "--message=add-empty-file");
        sampleRepo.git("checkout", "-b", "new-primary");
        sampleRepo.write("file.txt", "content");
        sampleRepo.git("add", "file.txt");
        sampleRepo.git("commit", "--all", "--message=add-file");
        if (duplicatePrimary) {
            // If more than one branch points to same sha1 as new-primary and the
            // command line git implementation is older than 2.8.0, then the guesser
            // for primary won't be able to choose between the two alternatives.
            // The next line illustrates that case with older command line git.
            sampleRepo.git("checkout", "-b", "new-primary-duplicate", "new-primary");
        }
        sampleRepo.git("checkout", "master");
        sampleRepo.git("checkout", "-b", "dev");
        sampleRepo.git("symbolic-ref", "HEAD", "refs/heads/new-primary");

        SCMSource source = new GitSCMSource(null, sampleRepo.toString(), "", "*", "", true);
        ActionableSCMSourceOwner owner = Mockito.mock(ActionableSCMSourceOwner.class);
        when(owner.getSCMSource(source.getId())).thenReturn(source);
        when(owner.getSCMSources()).thenReturn(Collections.singletonList(source));
        source.setOwner(owner);
        TaskListener listener = StreamTaskListener.fromStderr();
        Map<String, SCMHead> headByName = new TreeMap<>();
        for (SCMHead h: source.fetch(listener)) {
            headByName.put(h.getName(), h);
        }
        if (duplicatePrimary) {
            assertThat(headByName.keySet(), containsInAnyOrder("master", "dev", "new-primary", "new-primary-duplicate"));
        } else {
            assertThat(headByName.keySet(), containsInAnyOrder("master", "dev", "new-primary"));
        }
        List<Action> actions = source.fetchActions(null, listener);
        GitRemoteHeadRefAction refAction = null;
        for (Action a: actions) {
            if (a instanceof GitRemoteHeadRefAction) {
                refAction = (GitRemoteHeadRefAction) a;
                break;
            }
        }
        final boolean CLI_GIT_LESS_THAN_280 = !sampleRepo.gitVersionAtLeast(2, 8);
        if (duplicatePrimary && CLI_GIT_LESS_THAN_280) {
            assertThat(refAction, is(nullValue()));
        } else {
            assertThat(refAction, notNullValue());
            assertThat(refAction.getName(), is("new-primary"));
            when(owner.getAction(GitRemoteHeadRefAction.class)).thenReturn(refAction);
            when(owner.getActions(GitRemoteHeadRefAction.class)).thenReturn(Collections.singletonList(refAction));
            actions = source.fetchActions(headByName.get("new-primary"), null, listener);
        }

        PrimaryInstanceMetadataAction primary = null;
        for (Action a: actions) {
            if (a instanceof PrimaryInstanceMetadataAction) {
                primary = (PrimaryInstanceMetadataAction) a;
                break;
            }
        }
        if (duplicatePrimary && CLI_GIT_LESS_THAN_280) {
            assertThat(primary, is(nullValue()));
        } else {
            assertThat(primary, notNullValue());
        }
    }

    @Issue("JENKINS-31155")
    @Test
    public void retrieveRevision() throws Exception {
        sampleRepo.init();
        sampleRepo.write("file", "v1");
        sampleRepo.git("commit", "--all", "--message=v1");
        sampleRepo.git("tag", "v1");
        String v1 = sampleRepo.head();
        sampleRepo.write("file", "v2");
        sampleRepo.git("commit", "--all", "--message=v2"); // master
        sampleRepo.git("checkout", "-b", "dev");
        sampleRepo.write("file", "v3");
        sampleRepo.git("commit", "--all", "--message=v3"); // dev
        // SCM.checkout does not permit a null build argument, unfortunately.
        Run<?,?> run = r.buildAndAssertSuccess(r.createFreeStyleProject());
        GitSCMSource source = new GitSCMSource(sampleRepo.toString());
        source.setTraits(Arrays.asList(new BranchDiscoveryTrait(), new TagDiscoveryTrait()));
        StreamTaskListener listener = StreamTaskListener.fromStderr();
        // Test retrieval of branches:
        assertEquals("v2", fileAt("master", run, source, listener));
        assertEquals("v3", fileAt("dev", run, source, listener));
        // Tags:
        assertEquals("v1", fileAt("v1", run, source, listener));
        // And commit hashes:
        assertEquals("v1", fileAt(v1, run, source, listener));
        assertEquals("v1", fileAt(v1.substring(0, 7), run, source, listener));
        // Nonexistent stuff:
        assertNull(fileAt("nonexistent", run, source, listener));
        assertNull(fileAt("1234567", run, source, listener));
        assertNull(fileAt("", run, source, listener));
        assertNull(fileAt("\n", run, source, listener));
        assertThat(source.fetchRevisions(listener), hasItems("master", "dev", "v1"));
        // we do not care to return commit hashes or other references
    }

    @Issue("JENKINS-48061")
    @Test
    public void retrieveRevision_nonHead() throws Exception {
        sampleRepo.init();
        sampleRepo.write("file", "v1");
        sampleRepo.git("commit", "--all", "--message=v1");
        sampleRepo.git("tag", "v1");
        String v1 = sampleRepo.head();
        sampleRepo.write("file", "v2");
        sampleRepo.git("commit", "--all", "--message=v2"); // master
        sampleRepo.git("checkout", "-b", "dev");
        sampleRepo.write("file", "v3");
        sampleRepo.git("commit", "--all", "--message=v3"); // dev
        String v3 = sampleRepo.head();
        sampleRepo.write("file", "v4");
        sampleRepo.git("commit", "--all", "--message=v4"); // dev
        // SCM.checkout does not permit a null build argument, unfortunately.
        Run<?,?> run = r.buildAndAssertSuccess(r.createFreeStyleProject());
        GitSCMSource source = new GitSCMSource(sampleRepo.toString());
        source.setTraits(Arrays.asList(new BranchDiscoveryTrait(), new TagDiscoveryTrait()));
        StreamTaskListener listener = StreamTaskListener.fromStderr();
        // Test retrieval of non head revision:
        assertEquals("v3", fileAt(v3, run, source, listener));
    }

    @Issue("JENKINS-48061")
    @Test
    @Ignore("At least file:// protocol doesn't allow fetching unannounced commits")
    public void retrieveRevision_nonAdvertised() throws Exception {
        sampleRepo.init();
        sampleRepo.write("file", "v1");
        sampleRepo.git("commit", "--all", "--message=v1");
        sampleRepo.git("tag", "v1");
        String v1 = sampleRepo.head();
        sampleRepo.write("file", "v2");
        sampleRepo.git("commit", "--all", "--message=v2"); // master
        sampleRepo.git("checkout", "-b", "dev");
        sampleRepo.write("file", "v3");
        sampleRepo.git("commit", "--all", "--message=v3"); // dev
        String v3 = sampleRepo.head();
        sampleRepo.git("reset", "--hard", "HEAD^"); // dev, the v3 ref is eligible for GC but still fetchable
        sampleRepo.write("file", "v4");
        sampleRepo.git("commit", "--all", "--message=v4"); // dev
        // SCM.checkout does not permit a null build argument, unfortunately.
        Run<?,?> run = r.buildAndAssertSuccess(r.createFreeStyleProject());
        GitSCMSource source = new GitSCMSource(sampleRepo.toString());
        source.setTraits(Arrays.asList(new BranchDiscoveryTrait(), new TagDiscoveryTrait()));
        StreamTaskListener listener = StreamTaskListener.fromStderr();
        // Test retrieval of non head revision:
        assertEquals("v3", fileAt(v3, run, source, listener));
    }

    @Issue("JENKINS-48061")
    @Test
    public void retrieveRevision_customRef() throws Exception {
        sampleRepo.init();
        sampleRepo.write("file", "v1");
        sampleRepo.git("commit", "--all", "--message=v1");
        sampleRepo.git("tag", "v1");
        String v1 = sampleRepo.head();
        sampleRepo.write("file", "v2");
        sampleRepo.git("commit", "--all", "--message=v2"); // master
        sampleRepo.git("checkout", "-b", "dev");
        sampleRepo.write("file", "v3");
        sampleRepo.git("commit", "--all", "--message=v3"); // dev
        String v3 = sampleRepo.head();
        sampleRepo.git("update-ref", "refs/custom/foo", v3); // now this is an advertised ref so cannot be GC'd
        sampleRepo.git("reset", "--hard", "HEAD^"); // dev
        sampleRepo.write("file", "v4");
        sampleRepo.git("commit", "--all", "--message=v4"); // dev
        // SCM.checkout does not permit a null build argument, unfortunately.
        Run<?,?> run = r.buildAndAssertSuccess(r.createFreeStyleProject());
        GitSCMSource source = new GitSCMSource(sampleRepo.toString());
        source.setTraits(Arrays.asList(
                new BranchDiscoveryTrait(),
                new TagDiscoveryTrait(),
                new DiscoverOtherRefsTrait("refs/custom/foo")));
        StreamTaskListener listener = StreamTaskListener.fromStderr();
        // Test retrieval of non head revision:
        assertEquals("v3", fileAt(v3, run, source, listener));
    }

    @Issue("JENKINS-48061")
    @Test
    public void retrieveRevision_customRef_descendant() throws Exception {
        sampleRepo.init();
        sampleRepo.write("file", "v1");
        sampleRepo.git("commit", "--all", "--message=v1");
        sampleRepo.git("tag", "v1");
        sampleRepo.write("file", "v2");
        sampleRepo.git("commit", "--all", "--message=v2"); // master
        sampleRepo.git("checkout", "-b", "dev");
        String v2 = sampleRepo.head();
        sampleRepo.write("file", "v3");
        sampleRepo.git("commit", "--all", "--message=v3"); // dev
        String v3 = sampleRepo.head();
        sampleRepo.write("file", "v4");
        sampleRepo.git("commit", "--all", "--message=v4"); // dev
        sampleRepo.git("update-ref", "refs/custom/foo", v3); // now this is an advertised ref so cannot be GC'd
        sampleRepo.git("reset", "--hard", "HEAD~2"); // dev
        String dev = sampleRepo.head();
        assertNotEquals(dev, v3); //Just verifying the reset nav got correct
        assertEquals(dev, v2);
        sampleRepo.write("file", "v5");
        sampleRepo.git("commit", "--all", "--message=v4"); // dev
        // SCM.checkout does not permit a null build argument, unfortunately.
        Run<?,?> run = r.buildAndAssertSuccess(r.createFreeStyleProject());
        GitSCMSource source = new GitSCMSource(sampleRepo.toString());
        source.setTraits(Arrays.asList(
                new BranchDiscoveryTrait(),
                new TagDiscoveryTrait(),
                new DiscoverOtherRefsTrait("refs/custom/*")));
        StreamTaskListener listener = StreamTaskListener.fromStderr();
        // Test retrieval of non head revision:
        assertEquals("v3", fileAt(v3, run, source, listener));
    }

    @Issue("JENKINS-48061")
    @Test
    public void retrieveRevision_customRef_abbrev_sha1() throws Exception {
        sampleRepo.init();
        sampleRepo.write("file", "v1");
        sampleRepo.git("commit", "--all", "--message=v1");
        sampleRepo.git("tag", "v1");
        String v1 = sampleRepo.head();
        sampleRepo.write("file", "v2");
        sampleRepo.git("commit", "--all", "--message=v2"); // master
        sampleRepo.git("checkout", "-b", "dev");
        sampleRepo.write("file", "v3");
        sampleRepo.git("commit", "--all", "--message=v3"); // dev
        String v3 = sampleRepo.head();
        sampleRepo.git("update-ref", "refs/custom/foo", v3); // now this is an advertised ref so cannot be GC'd
        sampleRepo.git("reset", "--hard", "HEAD^"); // dev
        sampleRepo.write("file", "v4");
        sampleRepo.git("commit", "--all", "--message=v4"); // dev
        // SCM.checkout does not permit a null build argument, unfortunately.
        Run<?,?> run = r.buildAndAssertSuccess(r.createFreeStyleProject());
        GitSCMSource source = new GitSCMSource(sampleRepo.toString());
        source.setTraits(Arrays.asList(
                new BranchDiscoveryTrait(),
                new TagDiscoveryTrait(),
                new DiscoverOtherRefsTrait("refs/custom/foo")));
        StreamTaskListener listener = StreamTaskListener.fromStderr();
        // Test retrieval of non head revision:
        assertEquals("v3", fileAt(v3.substring(0, 7), run, source, listener));
    }

    @Issue("JENKINS-48061")
    @Test
    public void retrieveRevision_pr_refspec() throws Exception {
        sampleRepo.init();
        sampleRepo.write("file", "v1");
        sampleRepo.git("commit", "--all", "--message=v1");
        sampleRepo.git("tag", "v1");
        String v1 = sampleRepo.head();
        sampleRepo.write("file", "v2");
        sampleRepo.git("commit", "--all", "--message=v2"); // master
        sampleRepo.git("checkout", "-b", "dev");
        sampleRepo.write("file", "v3");
        sampleRepo.git("commit", "--all", "--message=v3"); // dev
        String v3 = sampleRepo.head();
        sampleRepo.git("update-ref", "refs/pull-requests/1/from", v3); // now this is an advertised ref so cannot be GC'd
        sampleRepo.git("reset", "--hard", "HEAD^"); // dev
        sampleRepo.write("file", "v4");
        sampleRepo.git("commit", "--all", "--message=v4"); // dev
        // SCM.checkout does not permit a null build argument, unfortunately.
        Run<?,?> run = r.buildAndAssertSuccess(r.createFreeStyleProject());
        GitSCMSource source = new GitSCMSource(sampleRepo.toString());
        source.setTraits(Arrays.asList(new BranchDiscoveryTrait(), new TagDiscoveryTrait(), new DiscoverOtherRefsTrait("pull-requests/*/from")));
        StreamTaskListener listener = StreamTaskListener.fromStderr();
        // Test retrieval of non head revision:
        assertEquals("v3", fileAt("pull-requests/1/from", run, source, listener));
    }

    @Issue("JENKINS-48061")
    @Test
    public void retrieveRevision_pr_local_refspec() throws Exception {
        sampleRepo.init();
        sampleRepo.write("file", "v1");
        sampleRepo.git("commit", "--all", "--message=v1");
        sampleRepo.git("tag", "v1");
        String v1 = sampleRepo.head();
        sampleRepo.write("file", "v2");
        sampleRepo.git("commit", "--all", "--message=v2"); // master
        sampleRepo.git("checkout", "-b", "dev");
        sampleRepo.write("file", "v3");
        sampleRepo.git("commit", "--all", "--message=v3"); // dev
        String v3 = sampleRepo.head();
        sampleRepo.git("update-ref", "refs/pull-requests/1/from", v3); // now this is an advertised ref so cannot be GC'd
        sampleRepo.git("reset", "--hard", "HEAD^"); // dev
        sampleRepo.write("file", "v4");
        sampleRepo.git("commit", "--all", "--message=v4"); // dev
        // SCM.checkout does not permit a null build argument, unfortunately.
        Run<?,?> run = r.buildAndAssertSuccess(r.createFreeStyleProject());
        GitSCMSource source = new GitSCMSource(sampleRepo.toString());
        //new RefSpecsSCMSourceTrait("+refs/pull-requests/*/from:refs/remotes/@{remote}/pr/*")
        source.setTraits(Arrays.asList(new BranchDiscoveryTrait(), new TagDiscoveryTrait(),
                new DiscoverOtherRefsTrait("/pull-requests/*/from", "pr/@{1}")));
        StreamTaskListener listener = StreamTaskListener.fromStderr();
        // Test retrieval of non head revision:
        assertEquals("v3", fileAt("pr/1", run, source, listener));
    }

    private int wsCount;
    private String fileAt(String revision, Run<?,?> run, SCMSource source, TaskListener listener) throws Exception {
        SCMRevision rev = source.fetch(revision, listener);
        if (rev == null) {
            return null;
        } else {
            FilePath ws = new FilePath(run.getRootDir()).child("ws" + ++wsCount);
            source.build(rev.getHead(), rev).checkout(run, new Launcher.LocalLauncher(listener), ws, listener, null, SCMRevisionState.NONE);
            return ws.child("file").readToString();
        }
    }

    @Issue("JENKINS-48061")
    @Test
    public void fetchOtherRef() throws Exception {
        sampleRepo.init();
        sampleRepo.write("file", "v1");
        sampleRepo.git("commit", "--all", "--message=v1");
        sampleRepo.git("tag", "v1");
        String v1 = sampleRepo.head();
        sampleRepo.write("file", "v2");
        sampleRepo.git("commit", "--all", "--message=v2"); // master
        sampleRepo.git("checkout", "-b", "dev");
        sampleRepo.write("file", "v3");
        sampleRepo.git("commit", "--all", "--message=v3"); // dev
        String v3 = sampleRepo.head();
        sampleRepo.git("update-ref", "refs/custom/1", v3);
        sampleRepo.git("reset", "--hard", "HEAD^"); // dev
        sampleRepo.write("file", "v4");
        sampleRepo.git("commit", "--all", "--message=v4"); // dev
        // SCM.checkout does not permit a null build argument, unfortunately.
        Run<?,?> run = r.buildAndAssertSuccess(r.createFreeStyleProject());
        GitSCMSource source = new GitSCMSource(sampleRepo.toString());
        source.setTraits(Arrays.asList(new BranchDiscoveryTrait(), new TagDiscoveryTrait(), new DiscoverOtherRefsTrait("custom/*")));
        StreamTaskListener listener = StreamTaskListener.fromStderr();

        final SCMHeadObserver.Collector collector =
        source.fetch(new SCMSourceCriteria() {
            @Override
            public boolean isHead(@NonNull Probe probe, @NonNull TaskListener listener) throws IOException {
                return true;
            }
        }, new SCMHeadObserver.Collector(), listener);

        final Map<SCMHead, SCMRevision> result = collector.result();
        assertThat(result.entrySet(), hasSize(4));
        assertThat(result, hasKey(allOf(
                instanceOf(GitRefSCMHead.class),
                hasProperty("name", equalTo("custom-1"))
        )));
    }

    @Issue("JENKINS-48061")
    @Test
    public void fetchOtherRevisions() throws Exception {
        sampleRepo.init();
        sampleRepo.write("file", "v1");
        sampleRepo.git("commit", "--all", "--message=v1");
        sampleRepo.git("tag", "v1");
        String v1 = sampleRepo.head();
        sampleRepo.write("file", "v2");
        sampleRepo.git("commit", "--all", "--message=v2"); // master
        sampleRepo.git("checkout", "-b", "dev");
        sampleRepo.write("file", "v3");
        sampleRepo.git("commit", "--all", "--message=v3"); // dev
        String v3 = sampleRepo.head();
        sampleRepo.git("update-ref", "refs/custom/1", v3);
        sampleRepo.git("reset", "--hard", "HEAD^"); // dev
        sampleRepo.write("file", "v4");
        sampleRepo.git("commit", "--all", "--message=v4"); // dev
        // SCM.checkout does not permit a null build argument, unfortunately.
        Run<?,?> run = r.buildAndAssertSuccess(r.createFreeStyleProject());
        GitSCMSource source = new GitSCMSource(sampleRepo.toString());
        source.setTraits(Arrays.asList(new BranchDiscoveryTrait(), new TagDiscoveryTrait(), new DiscoverOtherRefsTrait("custom/*")));
        StreamTaskListener listener = StreamTaskListener.fromStderr();

        final Set<String> revisions = source.fetchRevisions(listener);

        assertThat(revisions, hasSize(4));
        assertThat(revisions, containsInAnyOrder(
                equalTo("custom-1"),
                equalTo("v1"),
                equalTo("dev"),
                equalTo("master")
        ));
    }

    @Issue("JENKINS-37727")
    @Test
    public void pruneRemovesDeletedBranches() throws Exception {
        sampleRepo.init();

        /* Write a file to the master branch */
        sampleRepo.write("master-file", "master-content-" + UUID.randomUUID().toString());
        sampleRepo.git("add", "master-file");
        sampleRepo.git("commit", "--message=master-branch-commit-message");

        /* Write a file to the dev branch */
        sampleRepo.git("checkout", "-b", "dev");
        sampleRepo.write("dev-file", "dev-content-" + UUID.randomUUID().toString());
        sampleRepo.git("add", "dev-file");
        sampleRepo.git("commit", "--message=dev-branch-commit-message");

        /* Fetch from sampleRepo */
        GitSCMSource source = new GitSCMSource(null, sampleRepo.toString(), "", "*", "", true);
        TaskListener listener = StreamTaskListener.fromStderr();
        // SCMHeadObserver.Collector.result is a TreeMap so order is predictable:
        assertEquals(GitBranchSCMHead_DEV_MASTER, source.fetch(listener).toString());
        // And reuse cache:
        assertEquals(GitBranchSCMHead_DEV_MASTER, source.fetch(listener).toString());

        /* Create dev2 branch and write a file to it */
        sampleRepo.git("checkout", "-b", "dev2", "master");
        sampleRepo.write("dev2-file", "dev2-content-" + UUID.randomUUID().toString());
        sampleRepo.git("add", "dev2-file");
        sampleRepo.git("commit", "--message=dev2-branch-commit-message");

        // Verify new branch is visible
        assertEquals(GitBranchSCMHead_DEV_DEV2_MASTER, source.fetch(listener).toString());

        /* Delete the dev branch */
        sampleRepo.git("branch", "-D", "dev");

        /* Fetch and confirm dev branch was pruned */
        assertEquals("[GitBranchSCMHead{name='dev2', ref='refs/heads/dev2'}, GitBranchSCMHead{name='master', ref='refs/heads/master'}]", source.fetch(listener).toString());
    }

    @Test
    public void testSpecificRevisionBuildChooser() throws Exception {
        sampleRepo.init();

        /* Write a file to the master branch */
        sampleRepo.write("master-file", "master-content-" + UUID.randomUUID().toString());
        sampleRepo.git("add", "master-file");
        sampleRepo.git("commit", "--message=master-branch-commit-message");

        /* Fetch from sampleRepo */
        GitSCMSource source = new GitSCMSource(sampleRepo.toString());
        source.setTraits(Collections.<SCMSourceTrait>singletonList(new IgnoreOnPushNotificationTrait()));
        List<GitSCMExtension> extensions = new ArrayList<>();
        assertThat(source.getExtensions(), is(empty()));
        LocalBranch localBranchExtension = new LocalBranch("**");
        extensions.add(localBranchExtension);
        source.setExtensions(extensions);
        assertThat(source.getExtensions(), contains(
                allOf(
                        instanceOf(LocalBranch.class),
                        hasProperty("localBranch", is("**")
                        )
                )
        ));

        SCMHead head = new SCMHead("master");
        SCMRevision revision = new AbstractGitSCMSource.SCMRevisionImpl(head, "beaded4deed2bed4feed2deaf78933d0f97a5a34");

        // because we are ignoring push notifications we also ignore commits
        extensions.add(new IgnoreNotifyCommit());

        /* Check that BuildChooserSetting not added to extensions by build() */
        GitSCM scm = (GitSCM) source.build(head);
        assertThat(scm.getExtensions(), containsInAnyOrder(
                allOf(
                        instanceOf(LocalBranch.class),
                        hasProperty("localBranch", is("**")
                        )
                ),
                // no BuildChooserSetting
                instanceOf(IgnoreNotifyCommit.class),
                instanceOf(GitSCMSourceDefaults.class)
        ));

        /* Check that BuildChooserSetting has been added to extensions by build() */
        GitSCM scmRevision = (GitSCM) source.build(head, revision);
        assertThat(scmRevision.getExtensions(), containsInAnyOrder(
                allOf(
                        instanceOf(LocalBranch.class),
                        hasProperty("localBranch", is("**")
                        )
                ),
                instanceOf(BuildChooserSetting.class),
                instanceOf(IgnoreNotifyCommit.class),
                instanceOf(GitSCMSourceDefaults.class)
        ));
    }


    @Test
    public void testCustomRemoteName() throws Exception {
        sampleRepo.init();

        GitSCMSource source = new GitSCMSource(null, sampleRepo.toString(), "", "upstream", null, "*", "", true);
        SCMHead head = new SCMHead("master");
        GitSCM scm = (GitSCM) source.build(head);
        List<UserRemoteConfig> configs = scm.getUserRemoteConfigs();
        assertEquals(1, configs.size());
        UserRemoteConfig config = configs.get(0);
        assertEquals("upstream", config.getName());
        assertEquals("+refs/heads/*:refs/remotes/upstream/*", config.getRefspec());
    }

    @Test
    public void testCustomRefSpecs() throws Exception {
        sampleRepo.init();

        GitSCMSource source = new GitSCMSource(null, sampleRepo.toString(), "", null, "+refs/heads/*:refs/remotes/origin/*          +refs/merge-requests/*/head:refs/remotes/origin/merge-requests/*", "*", "", true);
        SCMHead head = new SCMHead("master");
        GitSCM scm = (GitSCM) source.build(head);
        List<UserRemoteConfig> configs = scm.getUserRemoteConfigs();

        assertEquals(1, configs.size());

        UserRemoteConfig config = configs.get(0);
        assertEquals("origin", config.getName());
        assertEquals("+refs/heads/*:refs/remotes/origin/* +refs/merge-requests/*/head:refs/remotes/origin/merge-requests/*", config.getRefspec());
    }

<<<<<<< HEAD
    @Test
    public void refLockEncounteredIfPruneTraitNotPresentOnNotFoundRetrieval() throws Exception {
        TaskListener listener = StreamTaskListener.fromStderr();
        GitSCMSource source = new GitSCMSource(sampleRepo.toString());
        source.setTraits((Collections.singletonList(new BranchDiscoveryTrait())));

        createRefLockEnvironment(listener, source);

        try {
            source.retrieve("v1.2", listener);
        } catch (GitException e){
            assertFalse(e.getMessage().contains("--prune"));
            return;
        }
        //fail if ref lock does not occur
        fail();
    }

    @Test
    public void refLockEncounteredIfPruneTraitNotPresentOnTagRetrieval() throws Exception {
        TaskListener listener = StreamTaskListener.fromStderr();
        GitSCMSource source = new GitSCMSource(sampleRepo.toString());
        source.setTraits((Collections.singletonList(new TagDiscoveryTrait())));

        createRefLockEnvironment(listener, source);

        try {
            source.retrieve("v1.2", listener);
        } catch (GitException e){
            assertFalse(e.getMessage().contains("--prune"));
            return;
        }
        //fail if ref lock does not occur
        fail();
    }

    @Test
    public void refLockAvoidedIfPruneTraitPresentOnNotFoundRetrieval() throws Exception {
        TaskListener listener = StreamTaskListener.fromStderr();
        GitSCMSource source = new GitSCMSource(sampleRepo.toString());
        source.setTraits((Arrays.asList(new TagDiscoveryTrait(), new PruneStaleBranchTrait())));

        createRefLockEnvironment(listener, source);

        source.retrieve("v1.2", listener);

        assertEquals("[SCMHead{'v1.2'}]", source.fetch(listener).toString());
    }

    @Test
    public void refLockAvoidedIfPruneTraitPresentOnTagRetrieval() throws Exception {
        TaskListener listener = StreamTaskListener.fromStderr();
        GitSCMSource source = new GitSCMSource(sampleRepo.toString());
        source.setTraits((Arrays.asList(new TagDiscoveryTrait(), new PruneStaleBranchTrait())));

        createRefLockEnvironment(listener, source);

        source.retrieve("v1.2", listener);

        assertEquals("[SCMHead{'v1.2'}]", source.fetch(listener).toString());
    }

    private void createRefLockEnvironment(TaskListener listener, GitSCMSource source) throws Exception {
        String branch = "prune";
        String branchRefLock = "prune/prune";
        sampleRepo.init();

        //Create branch x
        sampleRepo.git("checkout", "-b", branch);
        sampleRepo.git("push", "--set-upstream", source.getRemote(), branch);

        //Ensure source retrieval has fetched branch x
        source.retrieve("v1.2",listener);

        //Remove branch x
        sampleRepo.git("checkout", "master");
        sampleRepo.git("push", source.getRemote(), "--delete", branch);

        //Create branch x/x (ref lock engaged)
        sampleRepo.git("checkout", "-b", branchRefLock);
        sampleRepo.git("push", "--set-upstream", source.getRemote(), branchRefLock);

        //create tag for retrieval
        sampleRepo.git("tag", "v1.2");
        sampleRepo.git("push", source.getRemote(), "v1.2");
=======
    @Test @Issue("JENKINS-50394")
    public void when_commits_added_during_discovery_we_do_not_crash() throws Exception {
        sampleRepo.init();
        sampleRepo.git("checkout", "-b", "dev");
        sampleRepo.write("file", "modified");
        sampleRepo.git("commit", "--all", "--message=dev");
        System.setProperty(Git.class.getName() + ".mockClient", MockGitClient.class.getName());
        sharedSampleRepo = sampleRepo;
        try {
            GitSCMSource source = new GitSCMSource(sampleRepo.toString());
            source.setTraits(Arrays.<SCMSourceTrait>asList(new BranchDiscoveryTrait()));
            TaskListener listener = StreamTaskListener.fromStderr();
            SCMHeadObserver.Collector c = source.fetch(new SCMSourceCriteria() {
                @Override
                public boolean isHead(@NonNull Probe probe, @NonNull TaskListener listener) throws IOException {
                    return true;
                }
            }, new SCMHeadObserver.Collector(), listener);

            assertThat(c.result().keySet(), containsInAnyOrder(
                    hasProperty("name", equalTo("master")),
                    hasProperty("name", equalTo("dev"))
            ));
        } catch(MissingObjectException me) {
            fail("Not supposed to get MissingObjectException");
        } finally {
            System.clearProperty(Git.class.getName() + ".mockClient");
            sharedSampleRepo = null;
        }
    }
    //Ugly but MockGitClient needs to be static and no good way to pass it on
    static GitSampleRepoRule sharedSampleRepo;

    public static class MockGitClient extends TestJGitAPIImpl {
        final String exe;
        final EnvVars env;

        public MockGitClient(String exe, EnvVars env, File workspace, TaskListener listener) {
            super(workspace, listener);
            this.exe = exe;
            this.env = env;
        }

        @Override
        public Map<String, ObjectId> getRemoteReferences(String url, String pattern, boolean headsOnly, boolean tagsOnly) throws GitException, InterruptedException {
            final Map<String, ObjectId> remoteReferences = super.getRemoteReferences(url, pattern, headsOnly, tagsOnly);
            try {
                //Now update the repo with new commits
                sharedSampleRepo.write("file2", "New");
                sharedSampleRepo.git("add", "file2");
                sharedSampleRepo.git("commit", "--all", "--message=inbetween");
            } catch (Exception e) {
                throw new GitException("Sneaking in something didn't work", e);
            }
            return remoteReferences;
        }

        @Override
        public FetchCommand fetch_() {
            final FetchCommand fetchCommand = super.fetch_();
            //returning something that updates the repo after the fetch is performed
            return new FetchCommand() {
                @Override
                public FetchCommand from(URIish urIish, List<RefSpec> list) {
                    fetchCommand.from(urIish, list);
                    return this;
                }

                @Override
                public FetchCommand prune() {
                    fetchCommand.prune();
                    return this;
                }

                @Override
                public FetchCommand prune(boolean b) {
                    fetchCommand.prune(b);
                    return this;
                }

                @Override
                public FetchCommand shallow(boolean b) {
                    fetchCommand.shallow(b);
                    return this;
                }

                @Override
                public FetchCommand timeout(Integer integer) {
                    fetchCommand.timeout(integer);
                    return this;
                }

                @Override
                public FetchCommand tags(boolean b) {
                    fetchCommand.tags(b);
                    return this;
                }

                @Override
                public FetchCommand depth(Integer integer) {
                    fetchCommand.depth(integer);
                    return this;
                }

                @Override
                public void execute() throws GitException, InterruptedException {
                    fetchCommand.execute();
                    try {
                        //Now update the repo with new commits
                        sharedSampleRepo.write("file3", "New");
                        sharedSampleRepo.git("add", "file3");
                        sharedSampleRepo.git("commit", "--all", "--message=inbetween");
                    } catch (Exception e) {
                        throw new GitException(e);
                    }
                }
            };
        }
>>>>>>> 014365d8
    }

    private boolean isWindows() {
        return File.pathSeparatorChar == ';';
    }
}<|MERGE_RESOLUTION|>--- conflicted
+++ resolved
@@ -30,10 +30,7 @@
 import jenkins.plugins.git.traits.BranchDiscoveryTrait;
 import jenkins.plugins.git.traits.DiscoverOtherRefsTrait;
 import jenkins.plugins.git.traits.IgnoreOnPushNotificationTrait;
-<<<<<<< HEAD
 import jenkins.plugins.git.traits.PruneStaleBranchTrait;
-=======
->>>>>>> 014365d8
 import jenkins.plugins.git.traits.TagDiscoveryTrait;
 
 import jenkins.scm.api.SCMHead;
@@ -902,7 +899,6 @@
         assertEquals("+refs/heads/*:refs/remotes/origin/* +refs/merge-requests/*/head:refs/remotes/origin/merge-requests/*", config.getRefspec());
     }
 
-<<<<<<< HEAD
     @Test
     public void refLockEncounteredIfPruneTraitNotPresentOnNotFoundRetrieval() throws Exception {
         TaskListener listener = StreamTaskListener.fromStderr();
@@ -988,7 +984,8 @@
         //create tag for retrieval
         sampleRepo.git("tag", "v1.2");
         sampleRepo.git("push", source.getRemote(), "v1.2");
-=======
+    }
+
     @Test @Issue("JENKINS-50394")
     public void when_commits_added_during_discovery_we_do_not_crash() throws Exception {
         sampleRepo.init();
@@ -1107,7 +1104,6 @@
                 }
             };
         }
->>>>>>> 014365d8
     }
 
     private boolean isWindows() {
