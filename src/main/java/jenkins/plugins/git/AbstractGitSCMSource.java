
/*
 * The MIT License
 *
 * Copyright (c) 2013-2014, CloudBees, Inc., Stephen Connolly, Amadeus IT Group.
 *
 * Permission is hereby granted, free of charge, to any person obtaining a copy
 * of this software and associated documentation files (the "Software"), to deal
 * in the Software without restriction, including without limitation the rights
 * to use, copy, modify, merge, publish, distribute, sublicense, and/or sell
 * copies of the Software, and to permit persons to whom the Software is
 * furnished to do so, subject to the following conditions:
 *
 * The above copyright notice and this permission notice shall be included in
 * all copies or substantial portions of the Software.
 *
 * THE SOFTWARE IS PROVIDED "AS IS", WITHOUT WARRANTY OF ANY KIND, EXPRESS OR
 * IMPLIED, INCLUDING BUT NOT LIMITED TO THE WARRANTIES OF MERCHANTABILITY,
 * FITNESS FOR A PARTICULAR PURPOSE AND NONINFRINGEMENT. IN NO EVENT SHALL THE
 * AUTHORS OR COPYRIGHT HOLDERS BE LIABLE FOR ANY CLAIM, DAMAGES OR OTHER
 * LIABILITY, WHETHER IN AN ACTION OF CONTRACT, TORT OR OTHERWISE, ARISING FROM,
 * OUT OF OR IN CONNECTION WITH THE SOFTWARE OR THE USE OR OTHER DEALINGS IN
 * THE SOFTWARE.
 */
package jenkins.plugins.git;

import com.cloudbees.plugins.credentials.CredentialsMatchers;
import com.cloudbees.plugins.credentials.CredentialsProvider;
import com.cloudbees.plugins.credentials.common.StandardUsernameCredentials;
import com.cloudbees.plugins.credentials.domains.URIRequirementBuilder;
import edu.umd.cs.findbugs.annotations.CheckForNull;
import edu.umd.cs.findbugs.annotations.NonNull;
import edu.umd.cs.findbugs.annotations.Nullable;
import hudson.EnvVars;
import hudson.Extension;
import hudson.Util;
import hudson.model.Item;
import hudson.model.TaskListener;
import hudson.plugins.git.Branch;
import hudson.plugins.git.BranchSpec;
import hudson.plugins.git.GitException;
import hudson.plugins.git.GitSCM;
import hudson.plugins.git.GitTool;
import hudson.plugins.git.Revision;
import hudson.plugins.git.SubmoduleConfig;
import hudson.plugins.git.UserRemoteConfig;
import hudson.plugins.git.browser.GitRepositoryBrowser;
import hudson.plugins.git.extensions.GitSCMExtension;
import hudson.plugins.git.extensions.impl.BuildChooserSetting;
import hudson.plugins.git.util.Build;
import hudson.plugins.git.util.BuildChooser;
import hudson.plugins.git.util.BuildChooserContext;
import hudson.plugins.git.util.BuildChooserDescriptor;
import hudson.plugins.git.util.BuildData;
import hudson.plugins.git.util.DefaultBuildChooser;
import hudson.scm.SCM;
import hudson.security.ACL;
import jenkins.model.Jenkins;
import jenkins.scm.api.SCMHead;
import jenkins.scm.api.SCMHeadObserver;
import jenkins.scm.api.SCMRevision;
import jenkins.scm.api.SCMSource;
import jenkins.scm.api.SCMSourceCriteria;
import jenkins.scm.api.SCMSourceOwner;
import org.apache.commons.lang.StringUtils;
import org.eclipse.jgit.lib.ObjectId;
import org.eclipse.jgit.lib.Repository;
import org.eclipse.jgit.revwalk.RevCommit;
import org.eclipse.jgit.revwalk.RevTree;
import org.eclipse.jgit.revwalk.RevWalk;
import org.eclipse.jgit.transport.RefSpec;
import org.eclipse.jgit.treewalk.TreeWalk;
import org.jenkinsci.plugins.gitclient.Git;
import org.jenkinsci.plugins.gitclient.GitClient;

import java.io.File;
import java.io.IOException;
import java.lang.reflect.InvocationTargetException;
import java.net.URISyntaxException;
import java.util.ArrayList;
import java.util.Collection;
import java.util.Collections;
import java.util.HashSet;
import java.util.List;
import java.util.Set;
import java.util.concurrent.ConcurrentHashMap;
import java.util.concurrent.ConcurrentMap;
import java.util.concurrent.TimeUnit;
import java.util.concurrent.locks.Lock;
import java.util.concurrent.locks.ReentrantLock;
import java.util.logging.Level;
import java.util.logging.Logger;
import java.util.regex.Pattern;
import org.eclipse.jgit.transport.URIish;

/**
 * @author Stephen Connolly
 */
public abstract class AbstractGitSCMSource extends SCMSource {

    /**
     * Keep one lock per cache directory. Lazy populated, but never purge, except on restart.
     */
    private static final ConcurrentMap<String, Lock> cacheLocks = new ConcurrentHashMap<String, Lock>();

    private static final Logger LOGGER = Logger.getLogger(AbstractGitSCMSource.class.getName());

    public AbstractGitSCMSource(String id) {
        super(id);
    }

    public abstract String getCredentialsId();

    public abstract String getRemote();

    public abstract String getIncludes();

    public abstract String getExcludes();

    /**
     * Gets {@link GitRepositoryBrowser} to be used with this SCMSource.
     * @return Repository browser or {@code null} if the default tool should be used.
     * @since 2.5.1
     */
    @CheckForNull
    public GitRepositoryBrowser getBrowser() {
        // Always return null by default
        return null;
    }

    /**
     * Gets Git tool to be used for this SCM Source.
     * @return Git Tool or {@code null} if the default tool should be used.
     * @since 2.5.1
     */
    @CheckForNull
    public String getGitTool() {
        // Always return null by default
        return null;
    }

    /**
     * Gets list of extensions, which should be used with this branch source.
     * @return List of Extensions to be used. May be empty
     * @since 2.5.1
     */
    @NonNull
    public List<GitSCMExtension> getExtensions() {
        // Always return empty list
        return Collections.emptyList();
    }

    public String getRemoteName() {
      return "origin";
    }

    @CheckForNull
    protected GitTool resolveGitTool() {
        GitTool tool = Jenkins.getInstance().getDescriptorByType(GitTool.DescriptorImpl.class)
            .getInstallation(getGitTool());
        if (getGitTool() == null) {
            tool = GitTool.getDefaultInstallation();
        }
        return tool;
    }

    private interface Retriever<T> {
        T run(GitClient client, String remoteName) throws IOException, InterruptedException;
    }
    private <T> T doRetrieve(Retriever<T> retriever, @NonNull TaskListener listener)
            throws IOException, InterruptedException {
        String cacheEntry = getCacheEntry();
        Lock cacheLock = getCacheLock(cacheEntry);
        cacheLock.lock();
        try {
            File cacheDir = getCacheDir(cacheEntry);
            Git git = Git.with(listener, new EnvVars(EnvVars.masterEnvVars)).in(cacheDir);
            GitTool tool = resolveGitTool();
            if (tool != null) {
                git.using(tool.getGitExe());
            }
            GitClient client = git.getClient();
            client.addDefaultCredentials(getCredentials());
            if (!client.hasGitRepo()) {
                listener.getLogger().println("Creating git repository in " + cacheDir);
                client.init();
            }
            String remoteName = getRemoteName();
            listener.getLogger().println("Setting " + remoteName + " to " + getRemote());
            client.setRemoteUrl(remoteName, getRemote());
            listener.getLogger().println("Fetching " + remoteName + "...");
            List<RefSpec> refSpecs = getRefSpecs();
            client.fetch(remoteName, refSpecs.toArray(new RefSpec[refSpecs.size()]));
            return retriever.run(client, remoteName);
        } finally {
            cacheLock.unlock();
        }
    }

    @CheckForNull
    @Override
    protected SCMRevision retrieve(@NonNull final SCMHead head, @NonNull TaskListener listener)
            throws IOException, InterruptedException {
        return doRetrieve(new Retriever<SCMRevision>() {
            @Override
            public SCMRevision run(GitClient client, String remoteName) throws IOException, InterruptedException {
                // we don't prune remotes here, as we just want one head's revision
                for (Branch b : client.getRemoteBranches()) {
                    String branchName = StringUtils.removeStart(b.getName(), remoteName + "/");
                    if (branchName.equals(head.getName())) {
                        return new SCMRevisionImpl(head, b.getSHA1String());
                    }
                }
                return null;
            }
        }, listener);
    }

    private static void _close(@NonNull Object walk) {
        java.lang.reflect.Method closeMethod;
        try {
            closeMethod = walk.getClass().getDeclaredMethod("close");
        } catch (NoSuchMethodException ex) {
            LOGGER.log(Level.SEVERE, "Exception finding walker close method: {0}", ex);
            return;
        } catch (SecurityException ex) {
            LOGGER.log(Level.SEVERE, "Exception finding walker close method: {0}", ex);
            return;
        }
        try {
            closeMethod.invoke(walk);
        } catch (IllegalAccessException ex) {
            LOGGER.log(Level.SEVERE, "Exception calling walker close method: {0}", ex);
        } catch (IllegalArgumentException ex) {
            LOGGER.log(Level.SEVERE, "Exception calling walker close method: {0}", ex);
        } catch (InvocationTargetException ex) {
            LOGGER.log(Level.SEVERE, "Exception calling walker close method: {0}", ex);
        }
    }

    /**
     * Call release method on walk.  JGit 3 uses release(), JGit 4 uses close() to
     * release resources.
     *
     * This method should be removed once the code depends on git client 2.0.0.
     * @param walk object whose close or release method will be called
     */
    private static void _release(TreeWalk walk) throws IOException {
        if (walk == null) {
            return;
        }
        try {
            walk.release(); // JGit 3
        } catch (NoSuchMethodError noMethod) {
            _close(walk);
        }
    }

    /**
     * Call release method on walk.  JGit 3 uses release(), JGit 4 uses close() to
     * release resources.
     *
     * This method should be removed once the code depends on git client 2.0.0.
     * @param walk object whose close or release method will be called
     */
    private void _release(RevWalk walk) {
        if (walk == null) {
            return;
        }
        try {
            walk.release(); // JGit 3
        } catch (NoSuchMethodError noMethod) {
            _close(walk);
        }
    }

    @NonNull
    @Override
    protected void retrieve(@NonNull final SCMHeadObserver observer,
                            @NonNull final TaskListener listener)
            throws IOException, InterruptedException {
<<<<<<< HEAD
        doRetrieve(new Retriever<Void>() {
            @Override
            public Void run(GitClient client, String remoteName) throws IOException, InterruptedException {
                listener.getLogger().println("Pruning stale remotes...");
                final Repository repository = client.getRepository();
                try {
                    client.prune(new RemoteConfig(repository.getConfig(), remoteName));
                } catch (UnsupportedOperationException e) {
                    e.printStackTrace(listener.error("Could not prune stale remotes"));
                } catch (URISyntaxException e) {
                    e.printStackTrace(listener.error("Could not prune stale remotes"));
                }
                listener.getLogger().println("Getting remote branches...");
                SCMSourceCriteria branchCriteria = getCriteria();
                RevWalk walk = new RevWalk(repository);
                try {
                    walk.setRetainBody(false);
                    for (Branch b : client.getRemoteBranches()) {
                        if (!b.getName().startsWith(remoteName + "/")) {
                            continue;
                        }
                        final String branchName = StringUtils.removeStart(b.getName(), remoteName + "/");
                        listener.getLogger().println("Checking branch " + branchName);
                        if (isExcluded(branchName)) {
                            continue;
                        }
                        if (branchCriteria != null) {
                            RevCommit commit = walk.parseCommit(b.getSHA1());
                            final long lastModified = TimeUnit.SECONDS.toMillis(commit.getCommitTime());
                            final RevTree tree = commit.getTree();
                            SCMSourceCriteria.Probe probe = new SCMSourceCriteria.Probe() {
                                @Override
                                public String name() {
                                    return branchName;
                                }
=======
        String cacheEntry = getCacheEntry();
        Lock cacheLock = getCacheLock(cacheEntry);
        cacheLock.lock();
        try {
            File cacheDir = getCacheDir(cacheEntry);
            Git git = Git.with(listener, new EnvVars(EnvVars.masterEnvVars)).in(cacheDir);
            GitTool tool = resolveGitTool();
            if (tool != null) {
                git.using(tool.getGitExe());
            }
            GitClient client = git.getClient();
            client.addDefaultCredentials(getCredentials());
            if (!client.hasGitRepo()) {
                listener.getLogger().println("Creating git repository in " + cacheDir);
                client.init();
            }
            String remoteName = getRemoteName();
            listener.getLogger().println("Setting " + remoteName + " to " + getRemote());
            client.setRemoteUrl(remoteName, getRemote());
            listener.getLogger().println("Fetching & pruning " + remoteName + "...");
            URIish remoteURI = null;
            try {
                remoteURI = new URIish(remoteName);
            } catch (URISyntaxException ex) {
                listener.getLogger().println("URI syntax exception for '" + remoteName + "' " + ex);
            }
            client.fetch_().prune().from(remoteURI, getRefSpecs()).execute();
            final Repository repository = client.getRepository();
            listener.getLogger().println("Getting remote branches...");
            SCMSourceCriteria branchCriteria = getCriteria();
            RevWalk walk = new RevWalk(repository);
            try {
                walk.setRetainBody(false);
                for (Branch b : client.getRemoteBranches()) {
                    if (!b.getName().startsWith(remoteName + "/")) {
                      continue;
                    }
                    final String branchName = StringUtils.removeStart(b.getName(), remoteName + "/");
                    listener.getLogger().println("Checking branch " + branchName);
                    if (isExcluded(branchName)){
                      continue;
                    }
                    if (branchCriteria != null) {
                        RevCommit commit = walk.parseCommit(b.getSHA1());
                        final long lastModified = TimeUnit.SECONDS.toMillis(commit.getCommitTime());
                        final RevTree tree = commit.getTree();
                        SCMSourceCriteria.Probe probe = new SCMSourceCriteria.Probe() {
                            @Override
                            public String name() {
                                return branchName;
                            }
>>>>>>> 6d9e5bed

                                @Override
                                public long lastModified() {
                                    return lastModified;
                                }

                                @Override
                                public boolean exists(@NonNull String path) throws IOException {
                                    TreeWalk tw = TreeWalk.forPath(repository, path, tree);
                                    try {
                                        return tw != null;
                                    } finally {
                                        _release(tw);
                                    }
                                }
                            };
                            if (branchCriteria.isHead(probe, listener)) {
                                listener.getLogger().println("Met criteria");
                            } else {
                                listener.getLogger().println("Does not meet criteria");
                                continue;
                            }
                        }
                        SCMHead head = new SCMHead(branchName);
                        SCMRevision hash = new SCMRevisionImpl(head, b.getSHA1String());
                        observer.observe(head, hash);
                        if (!observer.isObserving()) {
                            return null;
                        }
                    }
                } finally {
                    _release(walk);
                }

                listener.getLogger().println("Done.");
                return null;
            }
        }, listener);
    }

    @CheckForNull
    @Override
    protected SCMRevision retrieve(@NonNull final String revision, @NonNull final TaskListener listener) throws IOException, InterruptedException {
        return doRetrieve(new Retriever<SCMRevision>() {
            @Override
            public SCMRevision run(GitClient client, String remoteName) throws IOException, InterruptedException {
                String hash;
                try {
                    hash = client.revParse(revision).name();
                } catch (GitException x) {
                    // Try prepending origin/ in case it was a branch.
                    try {
                        hash = client.revParse("origin/" + revision).name();
                    } catch (GitException x2) {
                        listener.getLogger().println(x.getMessage());
                        listener.getLogger().println(x2.getMessage());
                        return null;
                    }
                }
                return new SCMRevisionImpl(new SCMHead(revision), hash);
            }
        }, listener);
    }

    @CheckForNull
    @Override
    protected Set<String> retrieveRevisions(@NonNull final TaskListener listener) throws IOException, InterruptedException {
        return doRetrieve(new Retriever<Set<String>>() {
            @Override
            public Set<String> run(GitClient client, String remoteName) throws IOException, InterruptedException {
                Set<String> revisions = new HashSet<String>();
                for (Branch branch : client.getRemoteBranches()) {
                    revisions.add(branch.getName().replaceFirst("^origin/", ""));
                }
                revisions.addAll(client.getTagNames("*"));
                return revisions;
            }
        }, listener);
    }

    protected String getCacheEntry() {
        return "git-" + Util.getDigestOf(getRemote());
    }

    protected static File getCacheDir(String cacheEntry) {
        Jenkins jenkins = Jenkins.getInstance();
        if (jenkins == null) {
            LOGGER.severe("Jenkins instance is null in AbstractGitSCMSource.getCacheDir");
            return null;
        }
        File cacheDir = new File(new File(jenkins.getRootDir(), "caches"), cacheEntry);
        if (!cacheDir.isDirectory()) {
            boolean ok = cacheDir.mkdirs();
            if (!ok) {
                LOGGER.log(Level.WARNING, "Failed mkdirs of {0}", cacheDir);
            }
        }
        return cacheDir;
    }

    protected static Lock getCacheLock(String cacheEntry) {
        Lock cacheLock;
        while (null == (cacheLock = cacheLocks.get(cacheEntry))) {
            cacheLocks.putIfAbsent(cacheEntry, new ReentrantLock());
        }
        return cacheLock;
    }

    protected StandardUsernameCredentials getCredentials() {
        return CredentialsMatchers
                .firstOrNull(
                        CredentialsProvider.lookupCredentials(StandardUsernameCredentials.class, getOwner(),
                                ACL.SYSTEM, URIRequirementBuilder.fromUri(getRemote()).build()),
                        CredentialsMatchers.allOf(CredentialsMatchers.withId(getCredentialsId()),
                                GitClient.CREDENTIALS_MATCHER));
    }

    protected abstract List<RefSpec> getRefSpecs();

    @NonNull
    @Override
    public SCM build(@NonNull SCMHead head, @CheckForNull SCMRevision revision) {
        BuildChooser buildChooser = revision instanceof SCMRevisionImpl ? new SpecificRevisionBuildChooser(
                (SCMRevisionImpl) revision) : new DefaultBuildChooser();
        List<GitSCMExtension> extensions = getExtensions();
        return new GitSCM(
                getRemoteConfigs(),
                Collections.singletonList(new BranchSpec(head.getName())),
                false, Collections.<SubmoduleConfig>emptyList(),
                getBrowser(), getGitTool(),
                extensions.isEmpty() ? Collections.<GitSCMExtension>singletonList(new BuildChooserSetting(buildChooser)) : extensions);
    }

    protected List<UserRemoteConfig> getRemoteConfigs() {
        List<RefSpec> refSpecs = getRefSpecs();
        List<UserRemoteConfig> result = new ArrayList<UserRemoteConfig>(refSpecs.size());
        String remote = getRemote();
        for (RefSpec refSpec : refSpecs) {
            result.add(new UserRemoteConfig(remote, getRemoteName(), refSpec.toString(), getCredentialsId()));
        }
        return result;
    }
    
    /**
     * Returns true if the branchName isn't matched by includes or is matched by excludes.
     * 
     * @param branchName
     * @return true if branchName is excluded or is not included
     */
    protected boolean isExcluded (String branchName){
      return !Pattern.matches(getPattern(getIncludes()), branchName) || (Pattern.matches(getPattern(getExcludes()), branchName));
    }
    
    /**
     * Returns the pattern corresponding to the branches containing wildcards. 
     * 
     * @param branchName
     * @return pattern corresponding to the branches containing wildcards
     */
    private String getPattern(String branches){
      StringBuilder quotedBranches = new StringBuilder();
      for (String wildcard : branches.split(" ")){
        StringBuilder quotedBranch = new StringBuilder();
        for(String branch : wildcard.split("(?=[*])|(?<=[*])")){
          if (branch.equals("*")) {
            quotedBranch.append(".*");
          } else if (!branch.isEmpty()) {
            quotedBranch.append(Pattern.quote(branch));
          }
        }
        if (quotedBranches.length()>0) {
          quotedBranches.append("|");
        }
        quotedBranches.append(quotedBranch);
      }
      return quotedBranches.toString();
    }

    /**
     * Our implementation.
     */
    public static class SCMRevisionImpl extends SCMRevision {

        /**
         * The subversion revision.
         */
        private String hash;

        public SCMRevisionImpl(SCMHead head, String hash) {
            super(head);
            this.hash = hash;
        }

        public String getHash() {
            return hash;
        }

        @Override
        public boolean equals(Object o) {
            if (this == o) {
                return true;
            }
            if (o == null || getClass() != o.getClass()) {
                return false;
            }

            SCMRevisionImpl that = (SCMRevisionImpl) o;

            return StringUtils.equals(hash, that.hash) && getHead().equals(that.getHead());

        }

        @Override
        public int hashCode() {
            return hash != null ? hash.hashCode() : 0;
        }

        @Override
        public String toString() {
            return hash;
        }

    }

    public static class SpecificRevisionBuildChooser extends BuildChooser {

        private final Revision revision;

        public SpecificRevisionBuildChooser(SCMRevisionImpl revision) {
            ObjectId sha1 = ObjectId.fromString(revision.getHash());
            String name = revision.getHead().getName();
            this.revision = new Revision(sha1, Collections.singleton(new Branch(name, sha1)));
        }

        @Override
        public Collection<Revision> getCandidateRevisions(boolean isPollCall, String singleBranch, GitClient git,
                                                          TaskListener listener, BuildData buildData,
                                                          BuildChooserContext context)
                throws GitException, IOException, InterruptedException {
            return Collections.singleton(revision);
        }

        @Override
        public Build prevBuildForChangelog(String branch, @Nullable BuildData data, GitClient git,
                                           BuildChooserContext context) throws IOException, InterruptedException {
            // we have ditched that crazy multiple branch stuff from the regular GIT SCM.
            return data == null ? null : data.lastBuild;
        }

        @Extension
        public static class DescriptorImpl extends BuildChooserDescriptor {

            @Override
            public String getDisplayName() {
                return "Specific revision";
            }

            public boolean isApplicable(java.lang.Class<? extends Item> job) {
                return SCMSourceOwner.class.isAssignableFrom(job);
            }

        }

    }
}<|MERGE_RESOLUTION|>--- conflicted
+++ resolved
@@ -70,6 +70,7 @@
 import org.eclipse.jgit.revwalk.RevWalk;
 import org.eclipse.jgit.transport.RefSpec;
 import org.eclipse.jgit.treewalk.TreeWalk;
+import org.jenkinsci.plugins.gitclient.FetchCommand;
 import org.jenkinsci.plugins.gitclient.Git;
 import org.jenkinsci.plugins.gitclient.GitClient;
 
@@ -167,7 +168,7 @@
     private interface Retriever<T> {
         T run(GitClient client, String remoteName) throws IOException, InterruptedException;
     }
-    private <T> T doRetrieve(Retriever<T> retriever, @NonNull TaskListener listener)
+    private <T> T doRetrieve(Retriever<T> retriever, @NonNull TaskListener listener, boolean prune)
             throws IOException, InterruptedException {
         String cacheEntry = getCacheEntry();
         Lock cacheLock = getCacheLock(cacheEntry);
@@ -188,9 +189,18 @@
             String remoteName = getRemoteName();
             listener.getLogger().println("Setting " + remoteName + " to " + getRemote());
             client.setRemoteUrl(remoteName, getRemote());
-            listener.getLogger().println("Fetching " + remoteName + "...");
-            List<RefSpec> refSpecs = getRefSpecs();
-            client.fetch(remoteName, refSpecs.toArray(new RefSpec[refSpecs.size()]));
+            listener.getLogger().println((prune ? "Fetching & pruning " : "Fetching ") + remoteName + "...");
+            FetchCommand fetch = client.fetch_();
+            if (prune) {
+                fetch = fetch.prune();
+            }
+            URIish remoteURI = null;
+            try {
+                remoteURI = new URIish(remoteName);
+            } catch (URISyntaxException ex) {
+                listener.getLogger().println("URI syntax exception for '" + remoteName + "' " + ex);
+            }
+            fetch.from(remoteURI, getRefSpecs()).execute();
             return retriever.run(client, remoteName);
         } finally {
             cacheLock.unlock();
@@ -204,7 +214,6 @@
         return doRetrieve(new Retriever<SCMRevision>() {
             @Override
             public SCMRevision run(GitClient client, String remoteName) throws IOException, InterruptedException {
-                // we don't prune remotes here, as we just want one head's revision
                 for (Branch b : client.getRemoteBranches()) {
                     String branchName = StringUtils.removeStart(b.getName(), remoteName + "/");
                     if (branchName.equals(head.getName())) {
@@ -213,7 +222,7 @@
                 }
                 return null;
             }
-        }, listener);
+        }, listener, /* we don't prune remotes here, as we just want one head's revision */false);
     }
 
     private static void _close(@NonNull Object walk) {
@@ -279,19 +288,10 @@
     protected void retrieve(@NonNull final SCMHeadObserver observer,
                             @NonNull final TaskListener listener)
             throws IOException, InterruptedException {
-<<<<<<< HEAD
         doRetrieve(new Retriever<Void>() {
             @Override
             public Void run(GitClient client, String remoteName) throws IOException, InterruptedException {
-                listener.getLogger().println("Pruning stale remotes...");
                 final Repository repository = client.getRepository();
-                try {
-                    client.prune(new RemoteConfig(repository.getConfig(), remoteName));
-                } catch (UnsupportedOperationException e) {
-                    e.printStackTrace(listener.error("Could not prune stale remotes"));
-                } catch (URISyntaxException e) {
-                    e.printStackTrace(listener.error("Could not prune stale remotes"));
-                }
                 listener.getLogger().println("Getting remote branches...");
                 SCMSourceCriteria branchCriteria = getCriteria();
                 RevWalk walk = new RevWalk(repository);
@@ -315,59 +315,6 @@
                                 public String name() {
                                     return branchName;
                                 }
-=======
-        String cacheEntry = getCacheEntry();
-        Lock cacheLock = getCacheLock(cacheEntry);
-        cacheLock.lock();
-        try {
-            File cacheDir = getCacheDir(cacheEntry);
-            Git git = Git.with(listener, new EnvVars(EnvVars.masterEnvVars)).in(cacheDir);
-            GitTool tool = resolveGitTool();
-            if (tool != null) {
-                git.using(tool.getGitExe());
-            }
-            GitClient client = git.getClient();
-            client.addDefaultCredentials(getCredentials());
-            if (!client.hasGitRepo()) {
-                listener.getLogger().println("Creating git repository in " + cacheDir);
-                client.init();
-            }
-            String remoteName = getRemoteName();
-            listener.getLogger().println("Setting " + remoteName + " to " + getRemote());
-            client.setRemoteUrl(remoteName, getRemote());
-            listener.getLogger().println("Fetching & pruning " + remoteName + "...");
-            URIish remoteURI = null;
-            try {
-                remoteURI = new URIish(remoteName);
-            } catch (URISyntaxException ex) {
-                listener.getLogger().println("URI syntax exception for '" + remoteName + "' " + ex);
-            }
-            client.fetch_().prune().from(remoteURI, getRefSpecs()).execute();
-            final Repository repository = client.getRepository();
-            listener.getLogger().println("Getting remote branches...");
-            SCMSourceCriteria branchCriteria = getCriteria();
-            RevWalk walk = new RevWalk(repository);
-            try {
-                walk.setRetainBody(false);
-                for (Branch b : client.getRemoteBranches()) {
-                    if (!b.getName().startsWith(remoteName + "/")) {
-                      continue;
-                    }
-                    final String branchName = StringUtils.removeStart(b.getName(), remoteName + "/");
-                    listener.getLogger().println("Checking branch " + branchName);
-                    if (isExcluded(branchName)){
-                      continue;
-                    }
-                    if (branchCriteria != null) {
-                        RevCommit commit = walk.parseCommit(b.getSHA1());
-                        final long lastModified = TimeUnit.SECONDS.toMillis(commit.getCommitTime());
-                        final RevTree tree = commit.getTree();
-                        SCMSourceCriteria.Probe probe = new SCMSourceCriteria.Probe() {
-                            @Override
-                            public String name() {
-                                return branchName;
-                            }
->>>>>>> 6d9e5bed
 
                                 @Override
                                 public long lastModified() {
@@ -405,7 +352,7 @@
                 listener.getLogger().println("Done.");
                 return null;
             }
-        }, listener);
+        }, listener, true);
     }
 
     @CheckForNull
@@ -429,7 +376,7 @@
                 }
                 return new SCMRevisionImpl(new SCMHead(revision), hash);
             }
-        }, listener);
+        }, listener, false);
     }
 
     @CheckForNull
@@ -445,7 +392,7 @@
                 revisions.addAll(client.getTagNames("*"));
                 return revisions;
             }
-        }, listener);
+        }, listener, false);
     }
 
     protected String getCacheEntry() {
