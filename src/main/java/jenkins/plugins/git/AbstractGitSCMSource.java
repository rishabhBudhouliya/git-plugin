--- conflicted
+++ resolved
@@ -226,15 +226,9 @@
             listener.getLogger().println("Fetching & pruning " + remoteName + "...");
             URIish remoteURI = null;
             try {
-<<<<<<< HEAD
-                client.prune(new RemoteConfig(repository.getConfig(), remoteName));
-            } catch (UnsupportedOperationException | URISyntaxException e) {
-                e.printStackTrace(listener.error("Could not prune stale remotes"));
-=======
                 remoteURI = new URIish(remoteName);
             } catch (URISyntaxException ex) {
                 listener.getLogger().println("URI syntax exception for '" + remoteName + "' " + ex);
->>>>>>> 6d9e5bed
             }
             client.fetch_().prune().from(remoteURI, getRefSpecs()).execute();
             final Repository repository = client.getRepository();
