/*
 * The MIT License
 *
 * Copyright (c) 2013-2014, CloudBees, Inc., Stephen Connolly, Amadeus IT Group.
 *
 * Permission is hereby granted, free of charge, to any person obtaining a copy
 * of this software and associated documentation files (the "Software"), to deal
 * in the Software without restriction, including without limitation the rights
 * to use, copy, modify, merge, publish, distribute, sublicense, and/or sell
 * copies of the Software, and to permit persons to whom the Software is
 * furnished to do so, subject to the following conditions:
 *
 * The above copyright notice and this permission notice shall be included in
 * all copies or substantial portions of the Software.
 *
 * THE SOFTWARE IS PROVIDED "AS IS", WITHOUT WARRANTY OF ANY KIND, EXPRESS OR
 * IMPLIED, INCLUDING BUT NOT LIMITED TO THE WARRANTIES OF MERCHANTABILITY,
 * FITNESS FOR A PARTICULAR PURPOSE AND NONINFRINGEMENT. IN NO EVENT SHALL THE
 * AUTHORS OR COPYRIGHT HOLDERS BE LIABLE FOR ANY CLAIM, DAMAGES OR OTHER
 * LIABILITY, WHETHER IN AN ACTION OF CONTRACT, TORT OR OTHERWISE, ARISING FROM,
 * OUT OF OR IN CONNECTION WITH THE SOFTWARE OR THE USE OR OTHER DEALINGS IN
 * THE SOFTWARE.
 */
package jenkins.plugins.git;

import com.cloudbees.plugins.credentials.CredentialsMatchers;
import com.cloudbees.plugins.credentials.CredentialsProvider;
import com.cloudbees.plugins.credentials.common.StandardUsernameCredentials;
import com.cloudbees.plugins.credentials.domains.URIRequirementBuilder;
import edu.umd.cs.findbugs.annotations.CheckForNull;
import edu.umd.cs.findbugs.annotations.NonNull;
import edu.umd.cs.findbugs.annotations.Nullable;
import hudson.EnvVars;
import hudson.Extension;
import hudson.Util;
import hudson.model.Item;
import hudson.model.TaskListener;
import hudson.plugins.git.Branch;
import hudson.plugins.git.BranchSpec;
import hudson.plugins.git.GitException;
import hudson.plugins.git.GitSCM;
import hudson.plugins.git.GitTool;
import hudson.plugins.git.Revision;
import hudson.plugins.git.SubmoduleConfig;
import hudson.plugins.git.UserRemoteConfig;
import hudson.plugins.git.browser.GitRepositoryBrowser;
import hudson.plugins.git.extensions.GitSCMExtension;
import hudson.plugins.git.extensions.impl.BuildChooserSetting;
import hudson.plugins.git.util.Build;
import hudson.plugins.git.util.BuildChooser;
import hudson.plugins.git.util.BuildChooserContext;
import hudson.plugins.git.util.BuildChooserDescriptor;
import hudson.plugins.git.util.BuildData;
import hudson.plugins.git.util.DefaultBuildChooser;
import hudson.scm.SCM;
import hudson.security.ACL;
import jenkins.model.Jenkins;
import jenkins.scm.api.SCMHead;
import jenkins.scm.api.SCMHeadObserver;
import jenkins.scm.api.SCMRevision;
import jenkins.scm.api.SCMSource;
import jenkins.scm.api.SCMSourceCriteria;
import jenkins.scm.api.SCMSourceOwner;
import org.apache.commons.lang.StringUtils;
import org.eclipse.jgit.lib.ObjectId;
import org.eclipse.jgit.lib.Repository;
import org.eclipse.jgit.revwalk.RevCommit;
import org.eclipse.jgit.revwalk.RevTree;
import org.eclipse.jgit.revwalk.RevWalk;
import org.eclipse.jgit.transport.RefSpec;
import org.eclipse.jgit.treewalk.TreeWalk;
import org.jenkinsci.plugins.gitclient.FetchCommand;
import org.jenkinsci.plugins.gitclient.Git;
import org.jenkinsci.plugins.gitclient.GitClient;

import java.io.File;
import java.io.IOException;
import java.net.URISyntaxException;
import java.util.ArrayList;
import java.util.Collection;
import java.util.Collections;
import java.util.HashSet;
import java.util.List;
import java.util.Set;
import java.util.concurrent.ConcurrentHashMap;
import java.util.concurrent.ConcurrentMap;
import java.util.concurrent.TimeUnit;
import java.util.concurrent.locks.Lock;
import java.util.concurrent.locks.ReentrantLock;
import java.util.logging.Level;
import java.util.logging.Logger;
import java.util.regex.Pattern;
import org.eclipse.jgit.transport.URIish;

/**
 * @author Stephen Connolly
 */
public abstract class AbstractGitSCMSource extends SCMSource {

    /**
     * Keep one lock per cache directory. Lazy populated, but never purge, except on restart.
     */
    private static final ConcurrentMap<String, Lock> cacheLocks = new ConcurrentHashMap<>();

    private static final Logger LOGGER = Logger.getLogger(AbstractGitSCMSource.class.getName());

    public AbstractGitSCMSource(String id) {
        super(id);
    }

    @CheckForNull
    public abstract String getCredentialsId();

    public abstract String getRemote();

    public abstract String getIncludes();

    public abstract String getExcludes();

    /**
     * Gets {@link GitRepositoryBrowser} to be used with this SCMSource.
     * @return Repository browser or {@code null} if the default tool should be used.
     * @since 2.5.1
     */
    @CheckForNull
    public GitRepositoryBrowser getBrowser() {
        // Always return null by default
        return null;
    }

    /**
     * Gets Git tool to be used for this SCM Source.
     * @return Git Tool or {@code null} if the default tool should be used.
     * @since 2.5.1
     */
    @CheckForNull
    public String getGitTool() {
        // Always return null by default
        return null;
    }

    /**
     * Gets list of extensions, which should be used with this branch source.
     * @return List of Extensions to be used. May be empty
     * @since 2.5.1
     */
    @NonNull
    public List<GitSCMExtension> getExtensions() {
        // Always return empty list
        return Collections.emptyList();
    }

    public String getRemoteName() {
      return "origin";
    }

    @CheckForNull
    protected GitTool resolveGitTool() {
        GitTool tool = Jenkins.getInstance().getDescriptorByType(GitTool.DescriptorImpl.class)
            .getInstallation(getGitTool());
        if (getGitTool() == null) {
            tool = GitTool.getDefaultInstallation();
        }
        return tool;
    }

    private interface Retriever<T> {
        T run(GitClient client, String remoteName) throws IOException, InterruptedException;
    }
    private <T> T doRetrieve(Retriever<T> retriever, @NonNull TaskListener listener, boolean prune)
            throws IOException, InterruptedException {
        String cacheEntry = getCacheEntry();
        Lock cacheLock = getCacheLock(cacheEntry);
        cacheLock.lock();
        try {
            File cacheDir = getCacheDir(cacheEntry);
            Git git = Git.with(listener, new EnvVars(EnvVars.masterEnvVars)).in(cacheDir);
            GitTool tool = resolveGitTool();
            if (tool != null) {
                git.using(tool.getGitExe());
            }
            GitClient client = git.getClient();
            client.addDefaultCredentials(getCredentials());
            if (!client.hasGitRepo()) {
                listener.getLogger().println("Creating git repository in " + cacheDir);
                client.init();
            }
            String remoteName = getRemoteName();
            listener.getLogger().println("Setting " + remoteName + " to " + getRemote());
            client.setRemoteUrl(remoteName, getRemote());
            listener.getLogger().println((prune ? "Fetching & pruning " : "Fetching ") + remoteName + "...");
            FetchCommand fetch = client.fetch_();
            if (prune) {
                fetch = fetch.prune();
            }
            URIish remoteURI = null;
            try {
                remoteURI = new URIish(remoteName);
            } catch (URISyntaxException ex) {
                listener.getLogger().println("URI syntax exception for '" + remoteName + "' " + ex);
            }
            fetch.from(remoteURI, getRefSpecs()).execute();
            return retriever.run(client, remoteName);
        } finally {
            cacheLock.unlock();
        }
    }

<<<<<<< HEAD
=======
    @CheckForNull
    @Override
    protected SCMRevision retrieve(@NonNull final SCMHead head, @NonNull TaskListener listener)
            throws IOException, InterruptedException {
        return doRetrieve(new Retriever<SCMRevision>() {
            @Override
            public SCMRevision run(GitClient client, String remoteName) throws IOException, InterruptedException {
                for (Branch b : client.getRemoteBranches()) {
                    String branchName = StringUtils.removeStart(b.getName(), remoteName + "/");
                    if (branchName.equals(head.getName())) {
                        return new SCMRevisionImpl(head, b.getSHA1String());
                    }
                }
                return null;
            }
        }, listener, /* we don't prune remotes here, as we just want one head's revision */false);
    }

    private static void _close(@NonNull Object walk) {
        java.lang.reflect.Method closeMethod;
        try {
            closeMethod = walk.getClass().getDeclaredMethod("close");
        } catch (NoSuchMethodException ex) {
            LOGGER.log(Level.SEVERE, "Exception finding walker close method: {0}", ex);
            return;
        } catch (SecurityException ex) {
            LOGGER.log(Level.SEVERE, "Exception finding walker close method: {0}", ex);
            return;
        }
        try {
            closeMethod.invoke(walk);
        } catch (IllegalAccessException ex) {
            LOGGER.log(Level.SEVERE, "Exception calling walker close method: {0}", ex);
        } catch (IllegalArgumentException ex) {
            LOGGER.log(Level.SEVERE, "Exception calling walker close method: {0}", ex);
        } catch (InvocationTargetException ex) {
            LOGGER.log(Level.SEVERE, "Exception calling walker close method: {0}", ex);
        }
    }

    /**
     * Call release method on walk.  JGit 3 uses release(), JGit 4 uses close() to
     * release resources.
     *
     * This method should be removed once the code depends on git client 2.0.0.
     * @param walk object whose close or release method will be called
     */
    private static void _release(TreeWalk walk) throws IOException {
        if (walk == null) {
            return;
        }
        try {
            walk.release(); // JGit 3
        } catch (NoSuchMethodError noMethod) {
            _close(walk);
        }
    }

    /**
     * Call release method on walk.  JGit 3 uses release(), JGit 4 uses close() to
     * release resources.
     *
     * This method should be removed once the code depends on git client 2.0.0.
     * @param walk object whose close or release method will be called
     */
    private void _release(RevWalk walk) {
        if (walk == null) {
            return;
        }
        try {
            walk.release(); // JGit 3
        } catch (NoSuchMethodError noMethod) {
            _close(walk);
        }
    }

>>>>>>> 2ef42a20
    @NonNull
    @Override
    protected void retrieve(@NonNull final SCMHeadObserver observer,
                            @NonNull final TaskListener listener)
            throws IOException, InterruptedException {
<<<<<<< HEAD
        String cacheEntry = getCacheEntry();
        Lock cacheLock = getCacheLock(cacheEntry);
        cacheLock.lock();
        try {
            File cacheDir = getCacheDir(cacheEntry);
            Git git = Git.with(listener, new EnvVars(EnvVars.masterEnvVars)).in(cacheDir);
            GitTool tool = resolveGitTool();
            if (tool != null) {
                git.using(tool.getGitExe());
            }
            GitClient client = git.getClient();
            client.addDefaultCredentials(getCredentials());
            if (!client.hasGitRepo()) {
                listener.getLogger().println("Creating git repository in " + cacheDir);
                client.init();
            }
            String remoteName = getRemoteName();
            listener.getLogger().println("Setting " + remoteName + " to " + getRemote());
            client.setRemoteUrl(remoteName, getRemote());
            listener.getLogger().println("Fetching & pruning " + remoteName + "...");
            URIish remoteURI = null;
            try {
                remoteURI = new URIish(remoteName);
            } catch (URISyntaxException ex) {
                listener.getLogger().println("URI syntax exception for '" + remoteName + "' " + ex);
            }
            client.fetch_().prune().from(remoteURI, getRefSpecs()).execute();
            final Repository repository = client.getRepository();
            listener.getLogger().println("Getting remote branches...");
            SCMSourceCriteria branchCriteria = getCriteria();
            try (RevWalk walk = new RevWalk(repository)) {
                walk.setRetainBody(false);
                for (Branch b : client.getRemoteBranches()) {
                    if (!b.getName().startsWith(remoteName + "/")) {
                      continue;
                    }
                    final String branchName = StringUtils.removeStart(b.getName(), remoteName + "/");
                    listener.getLogger().println("Checking branch " + branchName);
                    if (isExcluded(branchName)){
                      continue;
                    }
                    if (branchCriteria != null) {
                        RevCommit commit = walk.parseCommit(b.getSHA1());
                        final long lastModified = TimeUnit.SECONDS.toMillis(commit.getCommitTime());
                        final RevTree tree = commit.getTree();
                        SCMSourceCriteria.Probe probe = new SCMSourceCriteria.Probe() {
                            @Override
                            public String name() {
                                return branchName;
                            }
=======
        doRetrieve(new Retriever<Void>() {
            @Override
            public Void run(GitClient client, String remoteName) throws IOException, InterruptedException {
                final Repository repository = client.getRepository();
                listener.getLogger().println("Getting remote branches...");
                SCMSourceCriteria branchCriteria = getCriteria();
                RevWalk walk = new RevWalk(repository);
                try {
                    walk.setRetainBody(false);
                    for (Branch b : client.getRemoteBranches()) {
                        if (!b.getName().startsWith(remoteName + "/")) {
                            continue;
                        }
                        final String branchName = StringUtils.removeStart(b.getName(), remoteName + "/");
                        listener.getLogger().println("Checking branch " + branchName);
                        if (isExcluded(branchName)) {
                            continue;
                        }
                        if (branchCriteria != null) {
                            RevCommit commit = walk.parseCommit(b.getSHA1());
                            final long lastModified = TimeUnit.SECONDS.toMillis(commit.getCommitTime());
                            final RevTree tree = commit.getTree();
                            SCMSourceCriteria.Probe probe = new SCMSourceCriteria.Probe() {
                                @Override
                                public String name() {
                                    return branchName;
                                }
>>>>>>> 2ef42a20

                                @Override
                                public long lastModified() {
                                    return lastModified;
                                }

<<<<<<< HEAD
                            @Override
                            public boolean exists(@NonNull String path) throws IOException {
                                try (TreeWalk tw = TreeWalk.forPath(repository, path, tree)) {
                                    return tw != null;
=======
                                @Override
                                public boolean exists(@NonNull String path) throws IOException {
                                    TreeWalk tw = TreeWalk.forPath(repository, path, tree);
                                    try {
                                        return tw != null;
                                    } finally {
                                        _release(tw);
                                    }
>>>>>>> 2ef42a20
                                }
                            };
                            if (branchCriteria.isHead(probe, listener)) {
                                listener.getLogger().println("Met criteria");
                            } else {
                                listener.getLogger().println("Does not meet criteria");
                                continue;
                            }
                        }
                        SCMHead head = new SCMHead(branchName);
                        SCMRevision hash = new SCMRevisionImpl(head, b.getSHA1String());
                        observer.observe(head, hash);
                        if (!observer.isObserving()) {
                            return null;
                        }
                    }
                } finally {
                    _release(walk);
                }

                listener.getLogger().println("Done.");
                return null;
            }
        }, listener, true);
    }

    @CheckForNull
    @Override
    protected SCMRevision retrieve(@NonNull final String revision, @NonNull final TaskListener listener) throws IOException, InterruptedException {
        return doRetrieve(new Retriever<SCMRevision>() {
            @Override
            public SCMRevision run(GitClient client, String remoteName) throws IOException, InterruptedException {
                String hash;
                try {
                    hash = client.revParse(revision).name();
                } catch (GitException x) {
                    // Try prepending origin/ in case it was a branch.
                    try {
                        hash = client.revParse("origin/" + revision).name();
                    } catch (GitException x2) {
                        listener.getLogger().println(x.getMessage());
                        listener.getLogger().println(x2.getMessage());
                        return null;
                    }
                }
<<<<<<< HEAD
=======
                return new SCMRevisionImpl(new SCMHead(revision), hash);
>>>>>>> 2ef42a20
            }
        }, listener, false);
    }

    @CheckForNull
    @Override
    protected Set<String> retrieveRevisions(@NonNull final TaskListener listener) throws IOException, InterruptedException {
        return doRetrieve(new Retriever<Set<String>>() {
            @Override
            public Set<String> run(GitClient client, String remoteName) throws IOException, InterruptedException {
                Set<String> revisions = new HashSet<String>();
                for (Branch branch : client.getRemoteBranches()) {
                    revisions.add(branch.getName().replaceFirst("^origin/", ""));
                }
                revisions.addAll(client.getTagNames("*"));
                return revisions;
            }
        }, listener, false);
    }

    protected String getCacheEntry() {
        return "git-" + Util.getDigestOf(getRemote());
    }

    protected static File getCacheDir(String cacheEntry) {
        Jenkins jenkins = Jenkins.getInstance();
        if (jenkins == null) {
            LOGGER.severe("Jenkins instance is null in AbstractGitSCMSource.getCacheDir");
            return null;
        }
        File cacheDir = new File(new File(jenkins.getRootDir(), "caches"), cacheEntry);
        if (!cacheDir.isDirectory()) {
            boolean ok = cacheDir.mkdirs();
            if (!ok) {
                LOGGER.log(Level.WARNING, "Failed mkdirs of {0}", cacheDir);
            }
        }
        return cacheDir;
    }

    protected static Lock getCacheLock(String cacheEntry) {
        Lock cacheLock;
        while (null == (cacheLock = cacheLocks.get(cacheEntry))) {
            cacheLocks.putIfAbsent(cacheEntry, new ReentrantLock());
        }
        return cacheLock;
    }

    @CheckForNull
    protected StandardUsernameCredentials getCredentials() {
        String credentialsId = getCredentialsId();
        if (credentialsId == null) {
            return null;
        }
        return CredentialsMatchers
                .firstOrNull(
                        CredentialsProvider.lookupCredentials(StandardUsernameCredentials.class, getOwner(),
                                ACL.SYSTEM, URIRequirementBuilder.fromUri(getRemote()).build()),
                        CredentialsMatchers.allOf(CredentialsMatchers.withId(credentialsId),
                                GitClient.CREDENTIALS_MATCHER));
    }

    protected abstract List<RefSpec> getRefSpecs();

    @NonNull
    @Override
    public SCM build(@NonNull SCMHead head, @CheckForNull SCMRevision revision) {
        List<GitSCMExtension> extensions = new ArrayList<GitSCMExtension>(getExtensions());
        if (revision instanceof SCMRevisionImpl) {
            extensions.add(new BuildChooserSetting(new SpecificRevisionBuildChooser((SCMRevisionImpl) revision)));
        }
        return new GitSCM(
                getRemoteConfigs(),
                Collections.singletonList(new BranchSpec(head.getName())),
                false, Collections.<SubmoduleConfig>emptyList(),
                getBrowser(), getGitTool(),
                extensions);
    }

    protected List<UserRemoteConfig> getRemoteConfigs() {
        List<RefSpec> refSpecs = getRefSpecs();
        List<UserRemoteConfig> result = new ArrayList<>(refSpecs.size());
        String remote = getRemote();
        for (RefSpec refSpec : refSpecs) {
            result.add(new UserRemoteConfig(remote, getRemoteName(), refSpec.toString(), getCredentialsId()));
        }
        return result;
    }
    
    /**
     * Returns true if the branchName isn't matched by includes or is matched by excludes.
     * 
     * @param branchName
     * @return true if branchName is excluded or is not included
     */
    protected boolean isExcluded (String branchName){
      return !Pattern.matches(getPattern(getIncludes()), branchName) || (Pattern.matches(getPattern(getExcludes()), branchName));
    }
    
    /**
     * Returns the pattern corresponding to the branches containing wildcards. 
     * 
     * @param branchName
     * @return pattern corresponding to the branches containing wildcards
     */
    private String getPattern(String branches){
      StringBuilder quotedBranches = new StringBuilder();
      for (String wildcard : branches.split(" ")){
        StringBuilder quotedBranch = new StringBuilder();
        for(String branch : wildcard.split("(?=[*])|(?<=[*])")){
          if (branch.equals("*")) {
            quotedBranch.append(".*");
          } else if (!branch.isEmpty()) {
            quotedBranch.append(Pattern.quote(branch));
          }
        }
        if (quotedBranches.length()>0) {
          quotedBranches.append("|");
        }
        quotedBranches.append(quotedBranch);
      }
      return quotedBranches.toString();
    }

    /**
     * Our implementation.
     */
    public static class SCMRevisionImpl extends SCMRevision {

        /**
         * The subversion revision.
         */
        private String hash;

        public SCMRevisionImpl(SCMHead head, String hash) {
            super(head);
            this.hash = hash;
        }

        public String getHash() {
            return hash;
        }

        @Override
        public boolean equals(Object o) {
            if (this == o) {
                return true;
            }
            if (o == null || getClass() != o.getClass()) {
                return false;
            }

            SCMRevisionImpl that = (SCMRevisionImpl) o;

            return StringUtils.equals(hash, that.hash) && getHead().equals(that.getHead());

        }

        @Override
        public int hashCode() {
            return hash != null ? hash.hashCode() : 0;
        }

        @Override
        public String toString() {
            return hash;
        }

    }

    public static class SpecificRevisionBuildChooser extends BuildChooser {

        private final Revision revision;

        public SpecificRevisionBuildChooser(SCMRevisionImpl revision) {
            ObjectId sha1 = ObjectId.fromString(revision.getHash());
            String name = revision.getHead().getName();
            this.revision = new Revision(sha1, Collections.singleton(new Branch(name, sha1)));
        }

        @Override
        public Collection<Revision> getCandidateRevisions(boolean isPollCall, String singleBranch, GitClient git,
                                                          TaskListener listener, BuildData buildData,
                                                          BuildChooserContext context)
                throws GitException, IOException, InterruptedException {
            return Collections.singleton(revision);
        }

        @Override
        public Build prevBuildForChangelog(String branch, @Nullable BuildData data, GitClient git,
                                           BuildChooserContext context) throws IOException, InterruptedException {
            // we have ditched that crazy multiple branch stuff from the regular GIT SCM.
            return data == null ? null : data.lastBuild;
        }

        @Extension
        public static class DescriptorImpl extends BuildChooserDescriptor {

            @Override
            public String getDisplayName() {
                return "Specific revision";
            }

            public boolean isApplicable(java.lang.Class<? extends Item> job) {
                return SCMSourceOwner.class.isAssignableFrom(job);
            }

        }

    }
}<|MERGE_RESOLUTION|>--- conflicted
+++ resolved
@@ -167,6 +167,7 @@
     private interface Retriever<T> {
         T run(GitClient client, String remoteName) throws IOException, InterruptedException;
     }
+
     private <T> T doRetrieve(Retriever<T> retriever, @NonNull TaskListener listener, boolean prune)
             throws IOException, InterruptedException {
         String cacheEntry = getCacheEntry();
@@ -206,8 +207,6 @@
         }
     }
 
-<<<<<<< HEAD
-=======
     @CheckForNull
     @Override
     protected SCMRevision retrieve(@NonNull final SCMHead head, @NonNull TaskListener listener)
@@ -226,130 +225,18 @@
         }, listener, /* we don't prune remotes here, as we just want one head's revision */false);
     }
 
-    private static void _close(@NonNull Object walk) {
-        java.lang.reflect.Method closeMethod;
-        try {
-            closeMethod = walk.getClass().getDeclaredMethod("close");
-        } catch (NoSuchMethodException ex) {
-            LOGGER.log(Level.SEVERE, "Exception finding walker close method: {0}", ex);
-            return;
-        } catch (SecurityException ex) {
-            LOGGER.log(Level.SEVERE, "Exception finding walker close method: {0}", ex);
-            return;
-        }
-        try {
-            closeMethod.invoke(walk);
-        } catch (IllegalAccessException ex) {
-            LOGGER.log(Level.SEVERE, "Exception calling walker close method: {0}", ex);
-        } catch (IllegalArgumentException ex) {
-            LOGGER.log(Level.SEVERE, "Exception calling walker close method: {0}", ex);
-        } catch (InvocationTargetException ex) {
-            LOGGER.log(Level.SEVERE, "Exception calling walker close method: {0}", ex);
-        }
-    }
-
-    /**
-     * Call release method on walk.  JGit 3 uses release(), JGit 4 uses close() to
-     * release resources.
-     *
-     * This method should be removed once the code depends on git client 2.0.0.
-     * @param walk object whose close or release method will be called
-     */
-    private static void _release(TreeWalk walk) throws IOException {
-        if (walk == null) {
-            return;
-        }
-        try {
-            walk.release(); // JGit 3
-        } catch (NoSuchMethodError noMethod) {
-            _close(walk);
-        }
-    }
-
-    /**
-     * Call release method on walk.  JGit 3 uses release(), JGit 4 uses close() to
-     * release resources.
-     *
-     * This method should be removed once the code depends on git client 2.0.0.
-     * @param walk object whose close or release method will be called
-     */
-    private void _release(RevWalk walk) {
-        if (walk == null) {
-            return;
-        }
-        try {
-            walk.release(); // JGit 3
-        } catch (NoSuchMethodError noMethod) {
-            _close(walk);
-        }
-    }
-
->>>>>>> 2ef42a20
     @NonNull
     @Override
     protected void retrieve(@NonNull final SCMHeadObserver observer,
                             @NonNull final TaskListener listener)
             throws IOException, InterruptedException {
-<<<<<<< HEAD
-        String cacheEntry = getCacheEntry();
-        Lock cacheLock = getCacheLock(cacheEntry);
-        cacheLock.lock();
-        try {
-            File cacheDir = getCacheDir(cacheEntry);
-            Git git = Git.with(listener, new EnvVars(EnvVars.masterEnvVars)).in(cacheDir);
-            GitTool tool = resolveGitTool();
-            if (tool != null) {
-                git.using(tool.getGitExe());
-            }
-            GitClient client = git.getClient();
-            client.addDefaultCredentials(getCredentials());
-            if (!client.hasGitRepo()) {
-                listener.getLogger().println("Creating git repository in " + cacheDir);
-                client.init();
-            }
-            String remoteName = getRemoteName();
-            listener.getLogger().println("Setting " + remoteName + " to " + getRemote());
-            client.setRemoteUrl(remoteName, getRemote());
-            listener.getLogger().println("Fetching & pruning " + remoteName + "...");
-            URIish remoteURI = null;
-            try {
-                remoteURI = new URIish(remoteName);
-            } catch (URISyntaxException ex) {
-                listener.getLogger().println("URI syntax exception for '" + remoteName + "' " + ex);
-            }
-            client.fetch_().prune().from(remoteURI, getRefSpecs()).execute();
-            final Repository repository = client.getRepository();
-            listener.getLogger().println("Getting remote branches...");
-            SCMSourceCriteria branchCriteria = getCriteria();
-            try (RevWalk walk = new RevWalk(repository)) {
-                walk.setRetainBody(false);
-                for (Branch b : client.getRemoteBranches()) {
-                    if (!b.getName().startsWith(remoteName + "/")) {
-                      continue;
-                    }
-                    final String branchName = StringUtils.removeStart(b.getName(), remoteName + "/");
-                    listener.getLogger().println("Checking branch " + branchName);
-                    if (isExcluded(branchName)){
-                      continue;
-                    }
-                    if (branchCriteria != null) {
-                        RevCommit commit = walk.parseCommit(b.getSHA1());
-                        final long lastModified = TimeUnit.SECONDS.toMillis(commit.getCommitTime());
-                        final RevTree tree = commit.getTree();
-                        SCMSourceCriteria.Probe probe = new SCMSourceCriteria.Probe() {
-                            @Override
-                            public String name() {
-                                return branchName;
-                            }
-=======
         doRetrieve(new Retriever<Void>() {
             @Override
             public Void run(GitClient client, String remoteName) throws IOException, InterruptedException {
                 final Repository repository = client.getRepository();
                 listener.getLogger().println("Getting remote branches...");
                 SCMSourceCriteria branchCriteria = getCriteria();
-                RevWalk walk = new RevWalk(repository);
-                try {
+                try (RevWalk walk = new RevWalk(repository)) {
                     walk.setRetainBody(false);
                     for (Branch b : client.getRemoteBranches()) {
                         if (!b.getName().startsWith(remoteName + "/")) {
@@ -369,28 +256,17 @@
                                 public String name() {
                                     return branchName;
                                 }
->>>>>>> 2ef42a20
 
                                 @Override
                                 public long lastModified() {
                                     return lastModified;
                                 }
 
-<<<<<<< HEAD
-                            @Override
-                            public boolean exists(@NonNull String path) throws IOException {
-                                try (TreeWalk tw = TreeWalk.forPath(repository, path, tree)) {
-                                    return tw != null;
-=======
                                 @Override
                                 public boolean exists(@NonNull String path) throws IOException {
-                                    TreeWalk tw = TreeWalk.forPath(repository, path, tree);
-                                    try {
+                                    try (TreeWalk tw = TreeWalk.forPath(repository, path, tree)) {
                                         return tw != null;
-                                    } finally {
-                                        _release(tw);
                                     }
->>>>>>> 2ef42a20
                                 }
                             };
                             if (branchCriteria.isHead(probe, listener)) {
@@ -407,8 +283,6 @@
                             return null;
                         }
                     }
-                } finally {
-                    _release(walk);
                 }
 
                 listener.getLogger().println("Done.");
@@ -436,10 +310,7 @@
                         return null;
                     }
                 }
-<<<<<<< HEAD
-=======
                 return new SCMRevisionImpl(new SCMHead(revision), hash);
->>>>>>> 2ef42a20
             }
         }, listener, false);
     }
