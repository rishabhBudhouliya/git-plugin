--- conflicted
+++ resolved
@@ -43,14 +43,10 @@
      * {@link #getFileLink}.
      * 
      * 
-     * @param path affected file path
+     * @param path
      *            affected file path
      * @return diff link
-<<<<<<< HEAD
      * @throws IOException on input or output error
-=======
-     * @throws IOException on I/O error
->>>>>>> 45cd0674
      */
     @Override
     public URL getDiffLink(Path path) throws IOException {
@@ -72,13 +68,8 @@
      * For deleted files just returns a diff link, which will have /dev/null as target file.
      * 
      * @param path affected file path
-     *            file
      * @return file link
-<<<<<<< HEAD
      * @throws IOException on input or output error
-=======
-     * @throws IOException on I/O error
->>>>>>> 45cd0674
      */
     @Override
     public URL getFileLink(Path path) throws IOException {
