package hudson.plugins.git.browser;

import hudson.EnvVars;
import hudson.Extension;
import hudson.model.AbstractProject;
import hudson.model.Descriptor;
import hudson.model.EnvironmentContributor;
import hudson.model.ItemGroup;
import hudson.model.Job;
import hudson.model.TaskListener;
import hudson.plugins.git.GitChangeSet;
import hudson.plugins.git.GitChangeSet.Path;
import hudson.scm.EditType;
import hudson.scm.RepositoryBrowser;
import net.sf.json.JSONObject;

import org.kohsuke.stapler.AncestorInPath;
import org.kohsuke.stapler.DataBoundConstructor;
import org.kohsuke.stapler.StaplerRequest;

import java.io.IOException;
import java.net.MalformedURLException;
import java.net.URL;
import java.util.ArrayList;
import java.util.Collections;

/**
 * Git Browser URLs
 */
public class GitList extends GitRepositoryBrowser {

    private static final long serialVersionUID = 1L;

    @DataBoundConstructor
    public GitList(String repoUrl) {
        super(repoUrl);
    }

    @Override
    public URL getChangeSetLink(GitChangeSet changeSet) throws IOException {
        URL url = getUrl();
        return new URL(url, url.getPath() + "commit/" + changeSet.getId());
    }

    /**
     * Creates a link to the file diff.
     * http://[GitList URL]/commit/6c99ffee4cb6d605d55a1cc7cb47f25a443f7f54#N
     *
     * @param path affected file path
     * @return diff link
<<<<<<< HEAD
     * @throws IOException on input or output error
=======
     * @throws IOException on I/O error
>>>>>>> 45cd0674
     */
    @Override
    public URL getDiffLink(Path path) throws IOException {
        if(path.getEditType() != EditType.EDIT || path.getSrc() == null || path.getDst() == null
            || path.getChangeSet().getParentCommit() == null) {
            return null;
        }
        return getDiffLinkRegardlessOfEditType(path);
    }

    /**
     * Return a diff link regardless of the edit type by appending the index of the pathname in the changeset.
     *
<<<<<<< HEAD
     * @param path file path used in diff link
     * @return url for differences
     * @throws IOException on input or output error
=======
     * @param path affected file path
     * @return url for differences
     * @throws IOException on I/O error
>>>>>>> 45cd0674
     */
    private URL getDiffLinkRegardlessOfEditType(Path path) throws IOException {
    	//GitList diff indices begin at 1
        return new URL(getChangeSetLink(path.getChangeSet()), "#" + String.valueOf(getIndexOfPath(path) + 1));
    }

    /**
     * Creates a link to the file.
     * http://[GitList URL]/blob/6c99ffee4cb6d605d55a1cc7cb47f25a443f7f54/src/gitlist/Application.php
     *
     * @param path file
     * @return file link
<<<<<<< HEAD
     * @throws IOException on input or output error
=======
     * @throws IOException on I/O error
>>>>>>> 45cd0674
     */
    @Override
    public URL getFileLink(Path path) throws IOException {
        if (path.getEditType().equals(EditType.DELETE)) {
            return getDiffLinkRegardlessOfEditType(path);
        } else {
            final String spec = "blob/" + path.getChangeSet().getId() + "/" + path.getPath();
            URL url = getUrl();
            return new URL(url, url.getPath() + spec);
        }
    }

    @Extension
    public static class GitListDescriptor extends Descriptor<RepositoryBrowser<?>> {
        public String getDisplayName() {
            return "gitlist";
        }

        @Override
        public GitList newInstance(StaplerRequest req, JSONObject jsonObject) throws FormException {
            return req.bindJSON(GitList.class, jsonObject);
        }
    }
}<|MERGE_RESOLUTION|>--- conflicted
+++ resolved
@@ -48,11 +48,7 @@
      *
      * @param path affected file path
      * @return diff link
-<<<<<<< HEAD
-     * @throws IOException on input or output error
-=======
      * @throws IOException on I/O error
->>>>>>> 45cd0674
      */
     @Override
     public URL getDiffLink(Path path) throws IOException {
@@ -66,15 +62,9 @@
     /**
      * Return a diff link regardless of the edit type by appending the index of the pathname in the changeset.
      *
-<<<<<<< HEAD
      * @param path file path used in diff link
      * @return url for differences
      * @throws IOException on input or output error
-=======
-     * @param path affected file path
-     * @return url for differences
-     * @throws IOException on I/O error
->>>>>>> 45cd0674
      */
     private URL getDiffLinkRegardlessOfEditType(Path path) throws IOException {
     	//GitList diff indices begin at 1
@@ -87,11 +77,7 @@
      *
      * @param path file
      * @return file link
-<<<<<<< HEAD
      * @throws IOException on input or output error
-=======
-     * @throws IOException on I/O error
->>>>>>> 45cd0674
      */
     @Override
     public URL getFileLink(Path path) throws IOException {
