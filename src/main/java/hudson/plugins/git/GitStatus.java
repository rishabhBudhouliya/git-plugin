--- conflicted
+++ resolved
@@ -361,11 +361,6 @@
                             if (!(project instanceof AbstractProject && ((AbstractProject) project).isDisabled())) {
                                 //JENKINS-30178 Add default parameters defined in the job
                                 if (project instanceof Job) {
-<<<<<<< HEAD
-                                    Set<String> buildParametersNames = new HashSet<>();
-                                    for (ParameterValue parameterValue: allBuildParameters) {
-                                        buildParametersNames.add(parameterValue.getName());
-=======
                                     Set<String> buildParametersNames = new HashSet<String>();
                                     if (allowNotifyCommitParameters || !safeParameters.isEmpty()) {
                                         for (ParameterValue parameterValue: allBuildParameters) {
@@ -373,7 +368,6 @@
                                                 buildParametersNames.add(parameterValue.getName());
                                             }
                                         }
->>>>>>> 686430b9
                                     }
 
                                     List<ParameterValue> jobParametersValues = getDefaultParametersValues((Job) project);
