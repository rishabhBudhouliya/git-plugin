package hudson.plugins.git;

import edu.umd.cs.findbugs.annotations.Nullable;
import hudson.Extension;
import hudson.ExtensionPoint;
import hudson.Util;
import hudson.model.*;
import hudson.plugins.git.extensions.impl.IgnoreNotifyCommit;
import hudson.scm.SCM;
import hudson.security.ACL;
import hudson.triggers.SCMTrigger;
import java.io.IOException;
import java.io.PrintWriter;
import java.net.URISyntaxException;
import java.util.*;
import java.util.logging.Level;
import java.util.logging.Logger;
import javax.servlet.ServletException;
import javax.servlet.http.HttpServletRequest;

import static javax.servlet.http.HttpServletResponse.SC_BAD_REQUEST;
import static javax.servlet.http.HttpServletResponse.SC_OK;
import jenkins.model.Jenkins;
import jenkins.triggers.SCMTriggerItem;
import org.acegisecurity.context.SecurityContext;
import org.acegisecurity.context.SecurityContextHolder;
import org.apache.commons.lang.StringUtils;
import static org.apache.commons.lang.StringUtils.isNotEmpty;
import org.eclipse.jgit.transport.RemoteConfig;
import org.eclipse.jgit.transport.URIish;
import org.kohsuke.stapler.*;


/**
 * Information screen for the use of Git in Hudson.
 */
@Extension
public class GitStatus extends AbstractModelObject implements UnprotectedRootAction {
    public String getDisplayName() {
        return "Git";
    }

    public String getSearchUrl() {
        return getUrlName();
    }

    public String getIconFileName() {
        // TODO
        return null;
    }

    public String getUrlName() {
        return "git";
    }

    private String lastURL = "";        // Required query parameter
    private String lastBranches = null; // Optional query parameter
    private String lastSHA1 = null;     // Optional query parameter
    private List<ParameterValue> lastBuildParameters = null;
    private static List<ParameterValue> lastStaticBuildParameters = null;

    @Override
    public String toString() {
        StringBuilder s = new StringBuilder();

        s.append("URL: ");
        s.append(lastURL);

        if (lastSHA1 != null) {
            s.append(" SHA1: ");
            s.append(lastSHA1);
        }

        if (lastBranches != null) {
            s.append(" Branches: ");
            s.append(lastBranches);
        }

        if (lastBuildParameters != null && !lastBuildParameters.isEmpty()) {
            s.append(" Parameters: ");
            for (ParameterValue buildParameter : lastBuildParameters) {
                s.append(buildParameter.getName());
                s.append("='");
                s.append(buildParameter.getValue());
                s.append("',");
            }
            s.delete(s.length() - 1, s.length());
        }

        if (lastStaticBuildParameters != null && !lastStaticBuildParameters.isEmpty()) {
            s.append(" More parameters: ");
            for (ParameterValue buildParameter : lastStaticBuildParameters) {
                s.append(buildParameter.getName());
                s.append("='");
                s.append(buildParameter.getValue());
                s.append("',");
            }
            s.delete(s.length() - 1, s.length());
        }

        return s.toString();
    }

    public HttpResponse doNotifyCommit(HttpServletRequest request, @QueryParameter(required=true) String url,
                                       @QueryParameter(required=false) String branches,
                                       @QueryParameter(required=false) String sha1) throws ServletException, IOException {
        lastURL = url;
        lastBranches = branches;
        lastSHA1 = sha1;
        lastBuildParameters = null;
        lastStaticBuildParameters = null;
        URIish uri;
        List<ParameterValue> buildParameters = new ArrayList<ParameterValue>();

        try {
            uri = new URIish(url);
        } catch (URISyntaxException e) {
            return HttpResponses.error(SC_BAD_REQUEST, new Exception("Illegal URL: " + url, e));
        }

        final Map<String, String[]> parameterMap = request.getParameterMap();
        for (Map.Entry<String, String[]> entry : parameterMap.entrySet()) {
            if (!(entry.getKey().equals("url")) && !(entry.getKey().equals("branches")) && !(entry.getKey().equals("sha1")))
                if (entry.getValue()[0] != null)
                    buildParameters.add(new StringParameterValue(entry.getKey(), entry.getValue()[0]));
        }
        lastBuildParameters = buildParameters;

        branches = Util.fixEmptyAndTrim(branches);

        String[] branchesArray;
        if (branches == null) {
            branchesArray = new String[0];
        } else {
            branchesArray = branches.split(",");
        }

        final List<ResponseContributor> contributors = new ArrayList<ResponseContributor>();
        for (Listener listener : Jenkins.getInstance().getExtensionList(Listener.class)) {
            contributors.addAll(listener.onNotifyCommit(uri, sha1, buildParameters, branchesArray));
        }

        return new HttpResponse() {
            public void generateResponse(StaplerRequest req, StaplerResponse rsp, Object node)
                    throws IOException, ServletException {
                rsp.setStatus(SC_OK);
                rsp.setContentType("text/plain");
                for (ResponseContributor c : contributors) {
                    c.addHeaders(req, rsp);
                }
                PrintWriter w = rsp.getWriter();
                for (ResponseContributor c : contributors) {
                    c.writeBody(req, rsp, w);
                }
            }
        };
    }

    /**
     * Used to test if what we have in the job configuration matches what was submitted to the notification endpoint.
     * It is better to match loosely and wastes a few polling calls than to be pedantic and miss the push notification,
     * especially given that Git tends to support multiple access protocols.
     */
    public static boolean looselyMatches(URIish lhs, URIish rhs) {
        return StringUtils.equals(lhs.getHost(),rhs.getHost())
            && StringUtils.equals(normalizePath(lhs.getPath()), normalizePath(rhs.getPath()));
    }

    private static String normalizePath(String path) {
        if (path.startsWith("/"))   path=path.substring(1);
        if (path.endsWith("/"))     path=path.substring(0,path.length()-1);
        if (path.endsWith(".git"))  path=path.substring(0,path.length()-4);
        return path;
    }

    /**
     * Contributes to a {@link #doNotifyCommit(String, String, String)} response.
     *
     * @since 1.4.1
     */
    public static class ResponseContributor {
        /**
         * Add headers to the response.
         *
         * @param req the request.
         * @param rsp the response.
         * @since 1.4.1
         */
        public void addHeaders(StaplerRequest req, StaplerResponse rsp) {
        }

        /**
         * Write the contributed body.
         *
         * @param req the request.
         * @param rsp the response.
         * @param w   the writer.
         * @since 1.4.1
         */
        public void writeBody(StaplerRequest req, StaplerResponse rsp, PrintWriter w) {
            writeBody(w);
        }

        /**
         * Write the contributed body.
         *
         * @param w the writer.
         * @since 1.4.1
         */
        public void writeBody(PrintWriter w) {
        }
    }

    /**
     * Other plugins may be interested in listening for these updates.
     *
     * @since 1.4.1
     */
    public static abstract class Listener implements ExtensionPoint {

        /**
         * Called when there is a change notification on a specific repository url.
         *
         * @param uri      the repository uri.
         * @param branches the (optional) branch information.
         * @return any response contributors for the response to the push request.
         * @since 1.4.1
         * @deprecated implement #onNotifyCommit(org.eclipse.jgit.transport.URIish, String, String...)
         */
        public List<ResponseContributor> onNotifyCommit(URIish uri, String[] branches) {
            return onNotifyCommit(uri, null, branches);
        }

        public List<ResponseContributor> onNotifyCommit(URIish uri, @Nullable String sha1, String... branches) {
            List<ParameterValue> buildParameters = Collections.EMPTY_LIST;
            return onNotifyCommit(uri, sha1, buildParameters, branches);
        }

        public List<ResponseContributor> onNotifyCommit(URIish uri, @Nullable String sha1, List<ParameterValue> buildParameters, String... branches) {
            return Collections.EMPTY_LIST;
        }


    }

    /**
     * Handle standard {@link SCMTriggerItem} instances with a standard {@link SCMTrigger}.
     *
     * @since 1.4.1
     */
    @Extension
    @SuppressWarnings("unused") // Jenkins extension
    public static class JenkinsAbstractProjectListener extends Listener {

        /**
         * {@inheritDoc}
         */
        @Override
        public List<ResponseContributor> onNotifyCommit(URIish uri, String sha1, List<ParameterValue> buildParameters, String... branches) {
            if (LOGGER.isLoggable(Level.FINE)) {
                LOGGER.fine("Received notification for uri = " + uri + " ; sha1 = " + sha1 + " ; branches = " + Arrays.toString(branches));
            }
<<<<<<< HEAD

            lastStaticBuildParameters = null;
=======
>>>>>>> 0a661cea
            List<ParameterValue> allBuildParameters = new ArrayList<ParameterValue>(buildParameters);
            List<ResponseContributor> result = new ArrayList<ResponseContributor>();
            // run in high privilege to see all the projects anonymous users don't see.
            // this is safe because when we actually schedule a build, it's a build that can
            // happen at some random time anyway.
            SecurityContext old = ACL.impersonate(ACL.SYSTEM);
            try {

                boolean scmFound = false,
                        urlFound = false;
                for (final Item project : Jenkins.getInstance().getAllItems()) {
                    SCMTriggerItem scmTriggerItem = SCMTriggerItem.SCMTriggerItems.asSCMTriggerItem(project);
                    if (scmTriggerItem == null) {
                        continue;
                    }
                    SCMS: for (SCM scm : scmTriggerItem.getSCMs()) {
                        if (!(scm instanceof GitSCM)) {
                            continue;
                        }
                        GitSCM git = (GitSCM) scm;
                        scmFound = true;

                        for (RemoteConfig repository : git.getRepositories()) {
                            boolean repositoryMatches = false,
                                    branchMatches = false;
                            URIish matchedURL = null;
                            for (URIish remoteURL : repository.getURIs()) {
                                if (looselyMatches(uri, remoteURL)) {
                                    repositoryMatches = true;
                                    matchedURL = remoteURL;
                                    break;
                                }
                            }

                            if (!repositoryMatches || git.getExtensions().get(IgnoreNotifyCommit.class)!=null) {
                                continue;
                            }

                            SCMTrigger trigger = scmTriggerItem.getSCMTrigger();
                            if (trigger == null || trigger.isIgnorePostCommitHooks()) {
                                LOGGER.info("no trigger, or post-commit hooks disabled, on " + project.getFullDisplayName());
                                continue;
                            }

                            boolean branchFound = false,
                                    parametrizedBranchSpec = false;
                            if (branches.length == 0) {
                                branchFound = true;
                            } else {
                                OUT: for (BranchSpec branchSpec : git.getBranches()) {
                                    if (branchSpec.getName().contains("$")) {
                                        // If the branchspec is parametrized, always run the polling
                                        if (LOGGER.isLoggable(Level.FINE)) {
                                            LOGGER.fine("Branch Spec is parametrized for " + project.getFullDisplayName() + ". ");
                                        }
                                        branchFound = true;
                                        parametrizedBranchSpec = true;
                                    } else {
                                        for (String branch : branches) {
                                            if (branchSpec.matches(repository.getName() + "/" + branch)) {
                                                if (LOGGER.isLoggable(Level.FINE)) {
                                                    LOGGER.fine("Branch Spec " + branchSpec + " matches modified branch " + branch + " for " + project.getFullDisplayName() + ". ");
                                                }
                                                branchFound = true;
                                                break OUT;
                                            }
                                        }
                                    }
                                }
                            }
                            if (!branchFound) continue;
                            urlFound = true;
                            if (!(project instanceof AbstractProject && ((AbstractProject) project).isDisabled())) {
                                //JENKINS-30178 Add default parameters defined in the job
                                if (project instanceof Job) {
                                    Set<String> buildParametersNames = new HashSet<String>();
                                    for (ParameterValue parameterValue: allBuildParameters) {
                                        buildParametersNames.add(parameterValue.getName());
                                    }

                                    List<ParameterValue> jobParametersValues = getDefaultParametersValues((Job) project);
                                    for (ParameterValue defaultParameterValue : jobParametersValues) {
                                        if (!buildParametersNames.contains(defaultParameterValue.getName())) {
                                            allBuildParameters.add(defaultParameterValue);
                                        }
                                    }
                                }
                                if (!parametrizedBranchSpec && isNotEmpty(sha1)) {
                                    /* If SHA1 and not a parameterized branch spec, then schedule build.
                                     * NOTE: This is SCHEDULING THE BUILD, not triggering polling of the repo.
                                     * If no SHA1 or the branch spec is parameterized, it will only poll.
                                     */
                                    LOGGER.info("Scheduling " + project.getFullDisplayName() + " to build commit " + sha1);
                                    scmTriggerItem.scheduleBuild2(scmTriggerItem.getQuietPeriod(),
                                            new CauseAction(new CommitHookCause(sha1)),
                                            new RevisionParameterAction(sha1, matchedURL), new ParametersAction(allBuildParameters));
                                    result.add(new ScheduledResponseContributor(project));
                                } else {
                                    /* Poll the repository for changes
                                     * NOTE: This is not scheduling the build, just polling for changes
                                     * If the polling detects changes, it will schedule the build
                                     */
                                    LOGGER.info("Triggering the polling of " + project.getFullDisplayName());
                                    trigger.run();
                                    result.add(new PollingScheduledResponseContributor(project));
                                    break SCMS; // no need to trigger the same project twice, so do not consider other GitSCMs in it
                                }
                            }
                            break;
                        }

                    }
                }
                if (!scmFound) {
                    result.add(new MessageResponseContributor("No git jobs found"));
                } else if (!urlFound) {
                    result.add(new MessageResponseContributor(
                            "No git jobs using repository: " + uri.toString() + " and branches: " + StringUtils
                                    .join(branches, ",")));
                }

                lastStaticBuildParameters = allBuildParameters;
                return result;
            } finally {
                SecurityContextHolder.setContext(old);
            }
        }

        /**
         * Get the default parameters values from a job
         *
         */
        private ArrayList<ParameterValue> getDefaultParametersValues(Job<?,?> job) {
            ArrayList<ParameterValue> defValues;
            ParametersDefinitionProperty paramDefProp = job.getProperty(ParametersDefinitionProperty.class);

            if (paramDefProp != null) {
                List <ParameterDefinition> parameterDefinition = paramDefProp.getParameterDefinitions();
                defValues = new ArrayList<ParameterValue>(parameterDefinition.size());

            } else {
                defValues = new ArrayList<ParameterValue>();
                return defValues;
            }

            /* Scan for all parameter with an associated default values */
            for (ParameterDefinition paramDefinition : paramDefProp.getParameterDefinitions()) {
                ParameterValue defaultValue  = paramDefinition.getDefaultParameterValue();

                if (defaultValue != null) {
                    defValues.add(defaultValue);
                }
            }

            return defValues;
        }

        /**
         * A response contributor for triggering polling of a project.
         *
         * @since 1.4.1
         */
        private static class PollingScheduledResponseContributor extends ResponseContributor {
            /**
             * The project
             */
            private final Item project;

            /**
             * Constructor.
             *
             * @param project the project.
             */
            public PollingScheduledResponseContributor(Item project) {
                this.project = project;
            }

            /**
             * {@inheritDoc}
             */
            @Override
            public void addHeaders(StaplerRequest req, StaplerResponse rsp) {
                rsp.addHeader("Triggered", project.getAbsoluteUrl());
            }

            /**
             * {@inheritDoc}
             */
            @Override
            public void writeBody(PrintWriter w) {
                w.println("Scheduled polling of " + project.getFullDisplayName());
            }
        }

        private static class ScheduledResponseContributor extends ResponseContributor {
            /**
             * The project
             */
            private final Item project;

            /**
             * Constructor.
             *
             * @param project the project.
             */
            public ScheduledResponseContributor(Item project) {
                this.project = project;
            }

            /**
             * {@inheritDoc}
             */
            @Override
            public void addHeaders(StaplerRequest req, StaplerResponse rsp) {
                rsp.addHeader("Triggered", project.getAbsoluteUrl());
            }

            /**
             * {@inheritDoc}
             */
            @Override
            public void writeBody(PrintWriter w) {
                w.println("Scheduled " + project.getFullDisplayName());
            }
        }
    }

    /**
     * A response contributor that just adds a simple message to the body.
     *
     * @since 1.4.1
     */
    public static class MessageResponseContributor extends ResponseContributor {
        /**
         * The message.
         */
        private final String msg;

        /**
         * Constructor.
         *
         * @param msg the message.
         */
        public MessageResponseContributor(String msg) {
            this.msg = msg;
        }

        /**
         * {@inheritDoc}
         */
        @Override
        public void writeBody(PrintWriter w) {
            w.println(msg);
        }
    }

    public static class CommitHookCause extends Cause {

        public final String sha1;

        public CommitHookCause(String sha1) {
            this.sha1 = sha1;
        }

        @Override
        public String getShortDescription() {
            return "commit notification " + sha1;
        }
    }

    private static final Logger LOGGER = Logger.getLogger(GitStatus.class.getName());
}
<|MERGE_RESOLUTION|>--- conflicted
+++ resolved
@@ -260,11 +260,8 @@
             if (LOGGER.isLoggable(Level.FINE)) {
                 LOGGER.fine("Received notification for uri = " + uri + " ; sha1 = " + sha1 + " ; branches = " + Arrays.toString(branches));
             }
-<<<<<<< HEAD
 
             lastStaticBuildParameters = null;
-=======
->>>>>>> 0a661cea
             List<ParameterValue> allBuildParameters = new ArrayList<ParameterValue>(buildParameters);
             List<ResponseContributor> result = new ArrayList<ResponseContributor>();
             // run in high privilege to see all the projects anonymous users don't see.
