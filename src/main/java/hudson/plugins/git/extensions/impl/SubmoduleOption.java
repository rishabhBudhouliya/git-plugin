--- conflicted
+++ resolved
@@ -184,36 +184,6 @@
 
         SubmoduleOption that = (SubmoduleOption) o;
 
-<<<<<<< HEAD
-        if (disableSubmodules != that.disableSubmodules) {
-            return false;
-        }
-        if (recursiveSubmodules != that.recursiveSubmodules) {
-            return false;
-        }
-        if (trackingSubmodules != that.trackingSubmodules) {
-            return false;
-        }
-        if (parentCredentials != that.parentCredentials) {
-            return false;
-        }
-        if (reference != null ? !reference.equals(that.reference) : that.reference != null) {
-            return false;
-        }
-        if (timeout != null ? !timeout.equals(that.timeout) : that.timeout != null) {
-            return false;
-        }
-        if (shallow != that.shallow) {
-            return false;
-        }
-        if (depth != null ? !depth.equals(that.depth) : that.depth != null) {
-            return false;
-        }
-        if (threads != null ? !threads.equals(that.threads) : that.threads == null) {
-            return false;
-        }
-        return true;
-=======
         return disableSubmodules == that.disableSubmodules
                 && recursiveSubmodules == that.recursiveSubmodules
                 && trackingSubmodules == that.trackingSubmodules
@@ -221,8 +191,8 @@
                 && Objects.equals(reference, that.reference)
                 && Objects.equals(timeout, that.timeout)
                 && shallow == that.shallow
-                && Objects.equals(depth, that.depth);
->>>>>>> b9b29738
+                && Objects.equals(depth, that.depth)
+                && Objects.equals(threads, that.threads);
     }
 
     /**
