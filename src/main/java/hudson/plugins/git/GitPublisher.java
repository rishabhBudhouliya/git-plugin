--- conflicted
+++ resolved
@@ -306,15 +306,7 @@
 
                         listener.getLogger().println("Pushing HEAD to branch " + branchName + " at repo "
                                                      + targetRepo);
-<<<<<<< HEAD
-                        PushCommand push = git.push().to(remoteURI).ref("HEAD:" + branchName);
-                        if (forcePush) {
-                          push.force();
-                        }
-=======
-                        remoteURI = remote.getURIs().get(0);
                         PushCommand push = git.push().to(remoteURI).ref("HEAD:" + branchName).force(forcePush);
->>>>>>> a28e5ce1
                         push.execute();
                     } catch (GitException e) {
                         e.printStackTrace(listener.error("Failed to push branch " + branchName + " to " + targetRepo));
