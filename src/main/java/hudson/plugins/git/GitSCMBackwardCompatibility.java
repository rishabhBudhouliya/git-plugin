--- conflicted
+++ resolved
@@ -204,11 +204,7 @@
                 skipTag = null;
             }
             if (disableSubmodules || recursiveSubmodules || trackingSubmodules) {
-<<<<<<< HEAD
-                addIfMissing(new SubmoduleOption(disableSubmodules, recursiveSubmodules, trackingSubmodules, false, null));
-=======
-                addIfMissing(new SubmoduleOption(disableSubmodules, recursiveSubmodules, trackingSubmodules, null, null));
->>>>>>> 959bca0d
+                addIfMissing(new SubmoduleOption(disableSubmodules, recursiveSubmodules, trackingSubmodules, null, null, false));
             }
             if (isNotBlank(gitConfigName) || isNotBlank(gitConfigEmail)) {
                 addIfMissing(new UserIdentity(gitConfigName,gitConfigEmail));
