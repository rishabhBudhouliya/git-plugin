package hudson.plugins.git;

import com.thoughtworks.xstream.XStream;
import com.thoughtworks.xstream.converters.ConversionException;
import com.thoughtworks.xstream.converters.Converter;
import com.thoughtworks.xstream.converters.MarshallingContext;
import com.thoughtworks.xstream.converters.UnmarshallingContext;
import com.thoughtworks.xstream.converters.reflection.SerializableConverter;
import com.thoughtworks.xstream.core.util.CustomObjectInputStream;
import com.thoughtworks.xstream.core.util.HierarchicalStreams;
import com.thoughtworks.xstream.io.HierarchicalStreamReader;
import com.thoughtworks.xstream.io.HierarchicalStreamWriter;
import com.thoughtworks.xstream.mapper.Mapper;
import org.eclipse.jgit.lib.Config;
import org.eclipse.jgit.transport.RemoteConfig;

import java.io.*;
import java.net.URISyntaxException;
import java.util.ArrayList;
import java.util.Collection;
import java.util.HashMap;
import java.util.Map;
import java.util.Map.Entry;

/**
 * Remote config converter that handles unmarshaling legacy externalization of
 * JGit RemoteConfig class.
 */
public class RemoteConfigConverter implements Converter {

    /**
     * Remote config proxy
     */
    private static class RemoteConfigProxy extends Config implements
            Externalizable {

        private static final String KEY_URL = "url";

        private static final String KEY_FETCH = "fetch";

        private static final String KEY_PUSH = "push";

        private static final String KEY_UPLOADPACK = "uploadpack";

        private static final String KEY_RECEIVEPACK = "receivepack";

        private static final String KEY_TAGOPT = "tagopt";

        private String name;
        private String[] uris;
        private String[] fetch;
        private String[] push;
        private String uploadpack;
        private String receivepack;
        private String tagopt;

        /**
         * Create remote config proxy
         */
        public RemoteConfigProxy() {
            uris = new String[0];
            fetch = new String[0];
            push = new String[0];
            uploadpack = "git-upload-pack";
            receivepack = "git-receive-pack";
        }

        public String getString(String section, String subsection, String name) {
            if (KEY_UPLOADPACK.equals(name))
                return uploadpack;
            if (KEY_RECEIVEPACK.equals(name))
                return receivepack;
            if (KEY_TAGOPT.equals(name))
                return tagopt;
            return super.getString(section, subsection, name);
        }

        public String[] getStringList(String section, String subsection,
                String name) {
            if (KEY_URL.equals(name))
                return uris;
            if (KEY_FETCH.equals(name))
                return fetch;
            if (KEY_PUSH.equals(name))
                return push;
            return super.getStringList(section, subsection, name);
        }

        private void fromMap(Map<String, Collection<String>> map) {
            for (Entry<String, Collection<String>> entry : map.entrySet()) {
                String key = entry.getKey();
                Collection<String> values = entry.getValue();
                if (null != key)
                    switch (key) {
                    case KEY_URL:
                        uris = values.toArray(new String[values.size()]);
                        break;
                    case KEY_FETCH:
                        fetch = values.toArray(new String[values.size()]);
                        break;
                    case KEY_PUSH:
                        push = values.toArray(new String[values.size()]);
                        break;
                    case KEY_UPLOADPACK:
                        for (String value : values)
                            uploadpack = value;
                        break;
                    case KEY_RECEIVEPACK:
                        for (String value : values)
                            receivepack = value;
                        break;
                    case KEY_TAGOPT:
                        for (String value : values)
                            tagopt = value;
                        break;
                    default:
                        break;
                }
            }
        }

        public void readExternal(ObjectInput in) throws IOException,
                ClassNotFoundException {
            name = in.readUTF();
            final int items = in.readInt();
            Map<String, Collection<String>> map = new HashMap<>();
            for (int i = 0; i < items; i++) {
                String key = in.readUTF();
                String value = in.readUTF();
                Collection<String> values = map.get(key);
                if (values == null) {
                    values = new ArrayList<>();
                    map.put(key, values);
                }
                values.add(value);
            }
            fromMap(map);
        }

        public void writeExternal(ObjectOutput out) throws IOException {
            throw new IOException("writeExternal not supported");
        }

        /**
         * @return remote config
<<<<<<< HEAD
         * @throws URISyntaxException on URI format error
=======
         * @throws URISyntaxException on incorrect URI syntax
>>>>>>> 45cd0674
         */
        public RemoteConfig toRemote() throws URISyntaxException {
            return new RemoteConfig(this, name);
        }
    }

    private final Mapper mapper;
    private final SerializableConverter converter;

    /**
     * Create remote config converter.
     * 
<<<<<<< HEAD
     * @param xStream XStream used for remote configuration conversion
=======
     * @param xStream stream to be converted
>>>>>>> 45cd0674
     */
    public RemoteConfigConverter(XStream xStream) {
        mapper = xStream.getMapper();
        converter = new SerializableConverter(mapper,
                xStream.getReflectionProvider());
    }

    public boolean canConvert(@SuppressWarnings("rawtypes") Class type) {
        return RemoteConfig.class == type;
    }

    public void marshal(Object source, HierarchicalStreamWriter writer,
            MarshallingContext context) {
        converter.marshal(source, writer, context);
    }

    /**
     * Is the current reader node a legacy node?
     * 
     * @param reader stream reader
     * @param context usage context of reader
     * @return true if legacy, false otherwise
     */
    protected boolean isLegacyNode(HierarchicalStreamReader reader,
            final UnmarshallingContext context) {
        return reader.getNodeName().startsWith("org.spearce");
    }

    /**
     * Legacy unmarshalling of remote config
     * 
<<<<<<< HEAD
     * @param reader stream reader
     * @param context usage context of reader
=======
     * @param reader stream reader from which configuration is read
     * @param context unmarshalling context for the reader
>>>>>>> 45cd0674
     * @return remote config
     */
    protected Object legacyUnmarshal(final HierarchicalStreamReader reader,
            final UnmarshallingContext context) {
        final RemoteConfigProxy proxy = new RemoteConfigProxy();
        CustomObjectInputStream.StreamCallback callback = new CustomObjectInputStream.StreamCallback() {
            public Object readFromStream() {
                reader.moveDown();
                @SuppressWarnings("rawtypes")
                Class type = HierarchicalStreams.readClassType(reader, mapper);
                Object streamItem = context.convertAnother(proxy, type);
                reader.moveUp();
                return streamItem;
            }

            @SuppressWarnings("rawtypes")
            public Map readFieldsFromStream() {
                throw new UnsupportedOperationException();
            }

            public void defaultReadObject() {
                throw new UnsupportedOperationException();
            }

            public void registerValidation(ObjectInputValidation validation,
                    int priority) throws NotActiveException {
                throw new NotActiveException();
            }

            public void close() {
                throw new UnsupportedOperationException();
            }
        };
        try {
            CustomObjectInputStream objectInput = CustomObjectInputStream
                    .getInstance(context, callback);
            proxy.readExternal(objectInput);
            objectInput.popCallback();
            return proxy.toRemote();
        } catch (IOException | ClassNotFoundException | URISyntaxException e) {
            throw new ConversionException("Unmarshal failed", e);
        }
    }

    public Object unmarshal(final HierarchicalStreamReader reader,
            final UnmarshallingContext context) {
        if (isLegacyNode(reader, context))
            return legacyUnmarshal(reader, context);
        return converter.unmarshal(reader, context);
    }
}<|MERGE_RESOLUTION|>--- conflicted
+++ resolved
@@ -143,11 +143,7 @@
 
         /**
          * @return remote config
-<<<<<<< HEAD
-         * @throws URISyntaxException on URI format error
-=======
          * @throws URISyntaxException on incorrect URI syntax
->>>>>>> 45cd0674
          */
         public RemoteConfig toRemote() throws URISyntaxException {
             return new RemoteConfig(this, name);
@@ -160,11 +156,7 @@
     /**
      * Create remote config converter.
      * 
-<<<<<<< HEAD
      * @param xStream XStream used for remote configuration conversion
-=======
-     * @param xStream stream to be converted
->>>>>>> 45cd0674
      */
     public RemoteConfigConverter(XStream xStream) {
         mapper = xStream.getMapper();
@@ -196,13 +188,8 @@
     /**
      * Legacy unmarshalling of remote config
      * 
-<<<<<<< HEAD
      * @param reader stream reader
      * @param context usage context of reader
-=======
-     * @param reader stream reader from which configuration is read
-     * @param context unmarshalling context for the reader
->>>>>>> 45cd0674
      * @return remote config
      */
     protected Object legacyUnmarshal(final HierarchicalStreamReader reader,
