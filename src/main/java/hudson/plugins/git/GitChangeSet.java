--- conflicted
+++ resolved
@@ -34,13 +34,9 @@
     private static final String PREFIX_AUTHOR = "author ";
     private static final String PREFIX_COMMITTER = "committer ";
     private static final String IDENTITY = "(.*)<(.*)> (.*) (.*)";
-<<<<<<< HEAD
     private static final String PREFIX_BRANCH = "Changes in branch ";
     private static final String BRANCH_PATTERN = "([-_a-zA-Z0-9/]*),";
     
-=======
-
->>>>>>> 16fafebf
 
     private static final Pattern FILE_LOG_ENTRY = Pattern.compile("^:[0-9]{6} [0-9]{6} ([0-9a-f]{40}) ([0-9a-f]{40}) ([ACDMRTUX])(?>[0-9]+)?\t(.*)$");
     private static final Pattern AUTHOR_ENTRY = Pattern.compile("^"
@@ -48,13 +44,9 @@
     private static final Pattern COMMITTER_ENTRY = Pattern.compile("^"
             + PREFIX_COMMITTER + IDENTITY + "$");
     private static final Pattern RENAME_SPLIT = Pattern.compile("^(.*?)\t(.*)$");
-<<<<<<< HEAD
     private static final Pattern BRANCH_ENTRY = Pattern.compile("^"
             + PREFIX_BRANCH + BRANCH_PATTERN + " .*$");
     
-=======
-
->>>>>>> 16fafebf
     private static final String NULL_HASH = "0000000000000000000000000000000000000000";
     private String branch;
     private String committer;
