package hudson.plugins.git;

import com.cloudbees.plugins.credentials.CredentialsMatchers;
import com.cloudbees.plugins.credentials.CredentialsProvider;
import com.cloudbees.plugins.credentials.common.StandardUsernameCredentials;
import com.cloudbees.plugins.credentials.domains.URIRequirementBuilder;
import com.google.common.collect.Iterables;

import edu.umd.cs.findbugs.annotations.CheckForNull;
import edu.umd.cs.findbugs.annotations.NonNull;
import hudson.*;
import hudson.init.Initializer;
import hudson.matrix.MatrixBuild;
import hudson.matrix.MatrixRun;
import hudson.model.*;
import hudson.model.Descriptor.FormException;
import hudson.model.Hudson.MasterComputer;
import hudson.plugins.git.browser.GitRepositoryBrowser;
import hudson.plugins.git.extensions.GitClientConflictException;
import hudson.plugins.git.extensions.GitClientType;
import hudson.plugins.git.extensions.GitSCMExtension;
import hudson.plugins.git.extensions.GitSCMExtensionDescriptor;
import hudson.plugins.git.extensions.impl.AuthorInChangelog;
import hudson.plugins.git.extensions.impl.BuildChooserSetting;
import hudson.plugins.git.extensions.impl.ChangelogToBranch;
<<<<<<< HEAD
import hudson.plugins.git.extensions.impl.PathRestriction;
=======
import hudson.plugins.git.extensions.impl.LocalBranch;
>>>>>>> 0c4ad4f1
import hudson.plugins.git.extensions.impl.PreBuildMerge;
import hudson.plugins.git.opt.PreBuildMergeOptions;
import hudson.plugins.git.util.Build;
import hudson.plugins.git.util.*;
import hudson.remoting.Channel;
import hudson.scm.*;
import hudson.security.ACL;
import hudson.tasks.Builder;
import hudson.tasks.Publisher;
import hudson.triggers.SCMTrigger;
import hudson.util.DescribableList;
import hudson.util.FormValidation;
import hudson.util.IOException2;
import hudson.util.ListBoxModel;
import jenkins.model.Jenkins;
import net.sf.json.JSONObject;

import org.eclipse.jgit.lib.Config;
import org.eclipse.jgit.lib.ObjectId;
import org.eclipse.jgit.transport.RefSpec;
import org.eclipse.jgit.transport.RemoteConfig;
import org.eclipse.jgit.transport.URIish;
import org.jenkinsci.plugins.gitclient.ChangelogCommand;
import org.jenkinsci.plugins.gitclient.CheckoutCommand;
import org.jenkinsci.plugins.gitclient.CloneCommand;
import org.jenkinsci.plugins.gitclient.FetchCommand;
import org.jenkinsci.plugins.gitclient.Git;
import org.jenkinsci.plugins.gitclient.GitClient;
import org.jenkinsci.plugins.gitclient.JGitTool;
import org.kohsuke.stapler.DataBoundConstructor;
import org.kohsuke.stapler.Stapler;
import org.kohsuke.stapler.StaplerRequest;
import org.kohsuke.stapler.export.Exported;

import javax.servlet.ServletException;

import java.io.File;
import java.io.IOException;
import java.io.OutputStreamWriter;
import java.io.PrintStream;
import java.io.Serializable;
import java.io.Writer;
import java.text.MessageFormat;
import java.util.*;
import java.util.logging.Level;
import java.util.logging.Logger;

import static com.google.common.collect.Lists.newArrayList;
import static hudson.Util.*;
import static hudson.init.InitMilestone.JOB_LOADED;
import static hudson.init.InitMilestone.PLUGINS_STARTED;
import hudson.plugins.git.browser.GithubWeb;
import static hudson.scm.PollingResult.*;
import hudson.util.IOUtils;
import hudson.util.LogTaskListener;
import java.util.Map.Entry;
import java.util.regex.Matcher;
import java.util.regex.Pattern;

import static org.apache.commons.collections.CollectionUtils.isEmpty;
import static org.apache.commons.lang.StringUtils.isBlank;

/**
 * Git SCM.
 *
 * @author Nigel Magnay
 * @author Andrew Bayer
 * @author Nicolas Deloof
 * @author Kohsuke Kawaguchi
 * ... and many others
 */
public class GitSCM extends GitSCMBackwardCompatibility {

    /**
     * Store a config version so we're able to migrate config on various
     * functionality upgrades.
     */
    private Long configVersion;
    /**
     * All the remote repositories that we know about.
     */
    private List<UserRemoteConfig> userRemoteConfigs;
    private transient List<RemoteConfig> remoteRepositories;
    /**
     * All the branches that we wish to care about building.
     */
    private List<BranchSpec> branches;
    private boolean doGenerateSubmoduleConfigurations;

    public String gitTool = null;
    private GitRepositoryBrowser browser;
    private Collection<SubmoduleConfig> submoduleCfg;
    public static final String GIT_BRANCH = "GIT_BRANCH";
    public static final String GIT_LOCAL_BRANCH = "GIT_LOCAL_BRANCH";
    public static final String GIT_COMMIT = "GIT_COMMIT";
    public static final String GIT_PREVIOUS_COMMIT = "GIT_PREVIOUS_COMMIT";
    public static final String GIT_PREVIOUS_SUCCESSFUL_COMMIT = "GIT_PREVIOUS_SUCCESSFUL_COMMIT";

    /**
     * All the configured extensions attached to this.
     */
    private DescribableList<GitSCMExtension,GitSCMExtensionDescriptor> extensions;

    public Collection<SubmoduleConfig> getSubmoduleCfg() {
        return submoduleCfg;
    }

    public void setSubmoduleCfg(Collection<SubmoduleConfig> submoduleCfg) {
        this.submoduleCfg = submoduleCfg;
    }

    static private List<UserRemoteConfig> createRepoList(String url) {
        List<UserRemoteConfig> repoList = new ArrayList<UserRemoteConfig>();
        repoList.add(new UserRemoteConfig(url, null, null, null));
        return repoList;
    }

    /**
     * A convenience constructor that sets everything to default.
     *
     * @param repositoryUrl
     *      Repository URL to clone from.
     */
    public GitSCM(String repositoryUrl) {
        this(
                createRepoList(repositoryUrl),
                Collections.singletonList(new BranchSpec("")),
                false, Collections.<SubmoduleConfig>emptyList(),
                null, null, null);
    }

//    @Restricted(NoExternalUse.class) // because this keeps changing
    @DataBoundConstructor
    public GitSCM(
            List<UserRemoteConfig> userRemoteConfigs,
            List<BranchSpec> branches,
            Boolean doGenerateSubmoduleConfigurations,
            Collection<SubmoduleConfig> submoduleCfg,
            GitRepositoryBrowser browser,
            String gitTool,
            List<GitSCMExtension> extensions) {

        // moved from createBranches
        this.branches = isEmpty(branches) ? newArrayList(new BranchSpec("*/master")) : branches;

        this.userRemoteConfigs = userRemoteConfigs;
        updateFromUserData();

        // TODO: getBrowserFromRequest
        this.browser = browser;

        // emulate bindJSON behavior here
        if (doGenerateSubmoduleConfigurations != null) {
            this.doGenerateSubmoduleConfigurations = doGenerateSubmoduleConfigurations;
        } else {
            this.doGenerateSubmoduleConfigurations = false;
        }

        if (submoduleCfg == null) {
            submoduleCfg = new ArrayList<SubmoduleConfig>();
        }
        this.submoduleCfg = submoduleCfg;

        this.configVersion = 2L;
        this.gitTool = gitTool;

        this.extensions = new DescribableList<GitSCMExtension, GitSCMExtensionDescriptor>(Saveable.NOOP,Util.fixNull(extensions));

        getBuildChooser(); // set the gitSCM field.
    }

    /**
     * All the configured extensions attached to this {@link GitSCM}.
     *
     * Going forward this is primarily how we'll support esoteric use cases.
     *
     * @since 1.EXTENSION
     */
    public DescribableList<GitSCMExtension, GitSCMExtensionDescriptor> getExtensions() {
        return extensions;
    }

    private void updateFromUserData() throws GitException {
        // do what newInstance used to do directly from the request data
        if (userRemoteConfigs == null) {
            return; /* Prevent NPE when no remote config defined */
        }
        try {
            String[] pUrls = new String[userRemoteConfigs.size()];
            String[] repoNames = new String[userRemoteConfigs.size()];
            String[] refSpecs = new String[userRemoteConfigs.size()];
            for (int i = 0; i < userRemoteConfigs.size(); ++i) {
                pUrls[i] = userRemoteConfigs.get(i).getUrl();
                repoNames[i] = userRemoteConfigs.get(i).getName();
                refSpecs[i] = userRemoteConfigs.get(i).getRefspec();
            }
            this.remoteRepositories = DescriptorImpl.createRepositoryConfigurations(pUrls, repoNames, refSpecs);

            // TODO: replace with new repositories
        } catch (IOException e1) {
            throw new GitException("Error creating repositories", e1);
        }
    }

    public Object readResolve() throws IOException {
        // Migrate data

        // Default unspecified to v0
        if (configVersion == null) {
            configVersion = 0L;
        }


        if (source != null) {
            remoteRepositories = new ArrayList<RemoteConfig>();
            branches = new ArrayList<BranchSpec>();
            doGenerateSubmoduleConfigurations = false;

            List<RefSpec> rs = new ArrayList<RefSpec>();
            rs.add(new RefSpec("+refs/heads/*:refs/remotes/origin/*"));
            remoteRepositories.add(newRemoteConfig("origin", source, rs.toArray(new RefSpec[0])));
            if (branch != null) {
                branches.add(new BranchSpec(branch));
            } else {
                branches.add(new BranchSpec("*/master"));
            }
        }


        if (configVersion < 1 && branches != null) {
            // Migrate the branch specs from
            // single * wildcard, to ** wildcard.
            for (BranchSpec branchSpec : branches) {
                String name = branchSpec.getName();
                name = name.replace("*", "**");
                branchSpec.setName(name);
            }
        }

        if (remoteRepositories != null && userRemoteConfigs == null) {
            userRemoteConfigs = new ArrayList<UserRemoteConfig>();
            for(RemoteConfig cfg : remoteRepositories) {
                // converted as in config.jelly
                String url = "";
                if (cfg.getURIs().size() > 0 && cfg.getURIs().get(0) != null)
                    url = cfg.getURIs().get(0).toPrivateString();

                String refspec = "";
                if (cfg.getFetchRefSpecs().size() > 0 && cfg.getFetchRefSpecs().get(0) != null)
                    refspec = cfg.getFetchRefSpecs().get(0).toString();

                userRemoteConfigs.add(new UserRemoteConfig(url, cfg.getName(), refspec, null));
            }
        }

        // patch internal objects from user data
        // if (configVersion == 2) {
        if (remoteRepositories == null) {
            // if we don't catch GitException here, the whole job fails to load
            try {
                updateFromUserData();
            } catch (GitException e) {
                LOGGER.log(Level.WARNING, "Failed to load SCM data", e);
            }
        }

        if (extensions==null)
            extensions = new DescribableList<GitSCMExtension, GitSCMExtensionDescriptor>(Saveable.NOOP);

        readBackExtensionsFromLegacy();

        if (choosingStrategy != null && getBuildChooser().getClass()==DefaultBuildChooser.class) {
            for (BuildChooserDescriptor d : BuildChooser.all()) {
                if (choosingStrategy.equals(d.getLegacyId())) {
                    try {
                        setBuildChooser(d.clazz.newInstance());
                    } catch (InstantiationException e) {
                        LOGGER.log(Level.WARNING, "Failed to instantiate the build chooser", e);
                    } catch (IllegalAccessException e) {
                        LOGGER.log(Level.WARNING, "Failed to instantiate the build chooser", e);
                    }
                }
            }
        }

        getBuildChooser(); // set the gitSCM field.

        return this;
    }

    @Override
    public GitRepositoryBrowser getBrowser() {
        return browser;
    }
    
    @Override public RepositoryBrowser<?> guessBrowser() {
        if (remoteRepositories != null && remoteRepositories.size() == 1) {
            List<URIish> uris = remoteRepositories.get(0).getURIs();
            if (uris.size() == 1) {
                String uri = uris.get(0).toString();
                // TODO make extensible by introducing an abstract GitRepositoryBrowserDescriptor
                Matcher m = Pattern.compile("(https://github[.]com/[^/]+/[^/]+)[.]git").matcher(uri);
                if (m.matches()) {
                    return new GithubWeb(m.group(1) + "/");
                }
                m = Pattern.compile("git@github[.]com:([^/]+/[^/]+)[.]git").matcher(uri);
                if (m.matches()) {
                    return new GithubWeb("https://github.com/" + m.group(1) + "/");
                }
            }
        }
        return null;
    }

    public boolean isCreateAccountBasedOnEmail() {
        DescriptorImpl gitDescriptor = getDescriptor();
        return (gitDescriptor != null && gitDescriptor.isCreateAccountBasedOnEmail());
    }

    public BuildChooser getBuildChooser() {
        BuildChooser bc;

        BuildChooserSetting bcs = getExtensions().get(BuildChooserSetting.class);
        if (bcs!=null)  bc = bcs.getBuildChooser();
        else            bc = new DefaultBuildChooser();
        bc.gitSCM = this;
        return bc;
    }

    public void setBuildChooser(BuildChooser buildChooser) throws IOException {
        if (buildChooser.getClass()==DefaultBuildChooser.class) {
            getExtensions().remove(BuildChooserSetting.class);
        } else {
            getExtensions().replace(new BuildChooserSetting(buildChooser));
        }
    }

    @Deprecated
    public String getParamLocalBranch(Run<?, ?> build) throws IOException, InterruptedException {
        return getParamLocalBranch(build, new LogTaskListener(LOGGER, Level.INFO));
    }

    /**
     * Gets the parameter-expanded effective value in the context of the current build.
     */
    public String getParamLocalBranch(Run<?, ?> build, TaskListener listener) throws IOException, InterruptedException {
        String branch = getLocalBranch();
        // substitute build parameters if available
        return getParameterString(branch != null ? branch : null, build.getEnvironment(listener));
    }

    @Deprecated
    public List<RemoteConfig> getParamExpandedRepos(Run<?, ?> build) throws IOException, InterruptedException {
        return getParamExpandedRepos(build, new LogTaskListener(LOGGER, Level.INFO));
    }

    /**
     * Expand parameters in {@link #remoteRepositories} with the parameter values provided in the given build
     * and return them.
     *
     * @return can be empty but never null.
     */
    public List<RemoteConfig> getParamExpandedRepos(Run<?, ?> build, TaskListener listener) throws IOException, InterruptedException {
        List<RemoteConfig> expandedRepos = new ArrayList<RemoteConfig>();

        EnvVars env = build.getEnvironment(listener);

        for (RemoteConfig oldRepo : Util.fixNull(remoteRepositories)) {
            expandedRepos.add(getParamExpandedRepo(env, oldRepo));
        }

        return expandedRepos;
    }

    /**
     * Expand Parameters in the supplied remote repository with the parameter values provided in the given environment variables }
     * @param env Environment variables with parameter values
     * @param remoteRepository Remote repository with parameters
     * @return remote repository with expanded parameters
     */
    public RemoteConfig getParamExpandedRepo(EnvVars env, RemoteConfig remoteRepository){
    	return newRemoteConfig(
                getParameterString(remoteRepository.getName(), env),
                getParameterString(remoteRepository.getURIs().get(0).toPrivateString(), env),
                getRefSpecs(remoteRepository, env).toArray(new RefSpec[0]));
    }

    public RemoteConfig getRepositoryByName(String repoName) {
        for (RemoteConfig r : getRepositories()) {
            if (r.getName().equals(repoName)) {
                return r;
            }
        }

        return null;
    }

    @Exported
    public List<UserRemoteConfig> getUserRemoteConfigs() {
        if (userRemoteConfigs == null) {
            /* Prevent NPE when no remote config defined */
            userRemoteConfigs = new ArrayList<UserRemoteConfig>();
        }
        return Collections.unmodifiableList(userRemoteConfigs);
    }

    public List<RemoteConfig> getRepositories() {
        // Handle null-value to ensure backwards-compatibility, ie project configuration missing the <repositories/> XML element
        if (remoteRepositories == null) {
            return new ArrayList<RemoteConfig>();
        }
        return remoteRepositories;
    }
    
    /**
     * Derives a local branch name from the remote branch name by removing the
     * name of the remote from the remote branch name.
     * <p>
     * Ex. origin/master becomes master
     * <p>
     * Cycles through the list of user remotes looking for a match allowing user
     * to configure an alternalte (not origin) name for the remote.
     * 
     * @param remoteBranchName
     * @return a local branch name derived by stripping the remote repository
     *         name from the {@code remoteBranchName} parameter. If a matching
     *         remote is not found, the original {@code remoteBranchName} will
     *         be returned.
     */
    public String deriveLocalBranchName(String remoteBranchName) {
        // default remoteName is 'origin' used if list of user remote configs is empty.
        String remoteName = "origin";

        for (final UserRemoteConfig remote : getUserRemoteConfigs()) {
            remoteName = remote.getName();
            if (remoteName == null || remoteName.isEmpty()) {
                remoteName = "origin";
            }
            if (remoteBranchName.startsWith(remoteName + "/")) {
                // found the remote config associated with remoteBranchName
                break;
            }
        }

        // now strip the remote name and return the resulting local branch name.
        String localBranchName = remoteBranchName.replaceFirst("^" + remoteName + "/", "");
        return localBranchName;
    }

    public String getGitTool() {
        return gitTool;
    }

    public static String getParameterString(String original, EnvVars env) {
        return env.expand(original);
    }

    private List<RefSpec> getRefSpecs(RemoteConfig repo, EnvVars env) {
        List<RefSpec> refSpecs = new ArrayList<RefSpec>();
        for (RefSpec refSpec : repo.getFetchRefSpecs()) {
            refSpecs.add(new RefSpec(getParameterString(refSpec.toString(), env)));
        }
        return refSpecs;
    }

    /**
     * If the configuration is such that we are tracking just one branch of one repository
     * return that branch specifier (in the form of something like "origin/master" or a SHA1-hash
     *
     * Otherwise return null.
     */
    private String getSingleBranch(EnvVars env) {
        // if we have multiple branches skip to advanced usecase
        if (getBranches().size() != 1) {
            return null;
        }
        String branch = getBranches().get(0).getName();
        String repository = null;

        if (getRepositories().size() != 1) {
        	for (RemoteConfig repo : getRepositories()) {
        		if (branch.startsWith(repo.getName() + "/")) {
        			repository = repo.getName();
        			break;
        		}
        	}
        	if (repository == null) {
        		return null;
        	}
        } else {
        	repository = getRepositories().get(0).getName();
        }


        // replace repository wildcard with repository name
        if (branch.startsWith("*/")) {
            branch = repository + branch.substring(1);
        }

        // if the branch name contains more wildcards then the simple usecase
        // does not apply and we need to skip to the advanced usecase
        if (branch.contains("*")) {
            return null;
        }

        // substitute build parameters if available
        branch = getParameterString(branch, env);

        // Check for empty string - replace with "**" when seen.
        if (branch.equals("")) {
            branch = "**";
        }

        return branch;
    }

    @Override
    public SCMRevisionState calcRevisionsFromBuild(Run<?, ?> abstractBuild, FilePath workspace, Launcher launcher, TaskListener taskListener) throws IOException, InterruptedException {
        return SCMRevisionState.NONE;
    }

    @Override
    public boolean requiresWorkspaceForPolling() {
        // TODO would need to use hudson.plugins.git.util.GitUtils.getPollEnvironment
        return requiresWorkspaceForPolling(new EnvVars());
    }

    private boolean requiresWorkspaceForPolling(EnvVars environment) {
        for (GitSCMExtension ext : getExtensions()) {
            if (ext.requiresWorkspaceForPolling()) return true;
        }
        return getSingleBranch(environment) == null;
    }

    @Override
    public PollingResult compareRemoteRevisionWith(Job<?, ?> project, Launcher launcher, FilePath workspace, final TaskListener listener, SCMRevisionState baseline) throws IOException, InterruptedException {
        try {
            return compareRemoteRevisionWithImpl( project, launcher, workspace, listener);
        } catch (GitException e){
            throw new IOException2(e);
        }
    }

    private static Node workspaceToNode(FilePath workspace) { // TODO https://trello.com/c/doFFMdUm/46-filepath-getcomputer
        Jenkins j = Jenkins.getInstance();
        if (workspace != null && workspace.isRemote()) {
            for (Computer c : j.getComputers()) {
                if (c.getChannel() == workspace.getChannel()) {
                    Node n = c.getNode();
                    if (n != null) {
                        return n;
                    }
                }
            }
        }
        return j;
    }

    public static final Pattern GIT_REF = Pattern.compile("(refs/[^/]+)/.*");

    private PollingResult compareRemoteRevisionWithImpl(Job<?, ?> project, Launcher launcher, FilePath workspace, final TaskListener listener) throws IOException, InterruptedException {
        // Poll for changes. Are there any unbuilt revisions that Hudson ought to build ?

        listener.getLogger().println("Using strategy: " + getBuildChooser().getDisplayName());

        final Run lastBuild = project.getLastBuild();
        if (lastBuild == null) {
            // If we've never been built before, well, gotta build!
            listener.getLogger().println("[poll] No previous build, so forcing an initial build.");
            return BUILD_NOW;
        }

        final BuildData buildData = fixNull(getBuildData(lastBuild));
        if (buildData.lastBuild != null) {
            listener.getLogger().println("[poll] Last Built Revision: " + buildData.lastBuild.revision);
        }

        final EnvVars pollEnv = project instanceof AbstractProject ? GitUtils.getPollEnvironment((AbstractProject) project, workspace, launcher, listener, false) : lastBuild.getEnvironment(listener);

        final String singleBranch = getSingleBranch(pollEnv);

        if (!requiresWorkspaceForPolling(pollEnv)) {

            final EnvVars environment = project instanceof AbstractProject ? GitUtils.getPollEnvironment((AbstractProject) project, workspace, launcher, listener, false) : new EnvVars();

            GitClient git = createClient(listener, environment, project, Jenkins.getInstance(), null);

            for (RemoteConfig remoteConfig : getParamExpandedRepos(lastBuild, listener)) {
                String remote = remoteConfig.getName();
                List<RefSpec> refSpecs = getRefSpecs(remoteConfig, environment);

                for (URIish urIish : remoteConfig.getURIs()) {
                    String gitRepo = urIish.toString();
                    Map<String, ObjectId> heads = git.getHeadRev(gitRepo);
                    if (heads==null || heads.isEmpty()) {
                        listener.getLogger().println("[poll] Couldn't get remote head revision");
                        return BUILD_NOW;
                    }

                    listener.getLogger().println("Found "+ heads.size() +" remote heads on " + urIish);

                    Iterator<Entry<String, ObjectId>> it = heads.entrySet().iterator();
                    while (it.hasNext()) {
                        String head = it.next().getKey();
                        boolean match = false;
                        for (RefSpec spec : refSpecs) {
                            if (spec.matchSource(head)) {
                                match = true;
                                break;
                            }
                        }
                        if (!match) {
                            listener.getLogger().println("Ignoring " + head + " as it doesn't match any of the configured refspecs");
                            it.remove();
                        }
                    }

                    for (BranchSpec branchSpec : getBranches()) {
                        for (Entry<String, ObjectId> entry : heads.entrySet()) {
                            final String head = entry.getKey();
                            // head is "refs/(heads|tags|whatever)/branchName

                            // first, check the a canonical git reference is configured
                            if (!branchSpec.matches(head, environment)) {

                                // convert head `refs/(heads|tags|whatever)/branch` into shortcut notation `remote/branch`
                                String name = head;
                                Matcher matcher = GIT_REF.matcher(head);
                                if (matcher.matches()) name = remote + head.substring(matcher.group(1).length());
                                else name = remote + "/" + head;

                                if (!branchSpec.matches(name, environment)) continue;
                            }

                            final ObjectId sha1 = entry.getValue();
                            Build built = buildData.getLastBuild(sha1);
                            if (built != null) {
                                listener.getLogger().println("[poll] Latest remote head revision on " + head + " is: " + sha1.getName() + " - already built by " + built.getBuildNumber());
                                continue;
                            }

                            listener.getLogger().println("[poll] Latest remote head revision on " + head + " is: " + sha1.getName());
                            return BUILD_NOW;
                        }
                    }
                }
            }
            return NO_CHANGES;
        }

        final EnvVars environment = project instanceof AbstractProject ? GitUtils.getPollEnvironment((AbstractProject) project, workspace, launcher, listener) : new EnvVars();

        FilePath workingDirectory = workingDirectory(project,workspace,environment,listener);

        // (Re)build if the working directory doesn't exist
        if (workingDirectory == null || !workingDirectory.exists()) {
            return BUILD_NOW;
        }

        GitClient git = createClient(listener, environment, project, workspaceToNode(workspace), workingDirectory);

        if (git.hasGitRepo()) {
            // Repo is there - do a fetch
            listener.getLogger().println("Fetching changes from the remote Git repositories");

            // Fetch updates
            for (RemoteConfig remoteRepository : getParamExpandedRepos(lastBuild, listener)) {
                fetchFrom(git, listener, remoteRepository);
            }

            listener.getLogger().println("Polling for changes in");

            Collection<Revision> candidates = getBuildChooser().getCandidateRevisions(
                    true, singleBranch, git, listener, buildData, new BuildChooserContextImpl(project, null, environment));

            for (Revision c : candidates) {
                if (!isRevExcluded(git, c, listener, buildData)) {
                    return PollingResult.SIGNIFICANT;
                }
            }

            return NO_CHANGES;
        } else {
            listener.getLogger().println("No Git repository yet, an initial checkout is required");
            return PollingResult.SIGNIFICANT;
        }
    }

    private Build lastBuildOfBranch(String key, BuildData buildData, RemoteConfig remoteConfig) {
        // normalize
        if (!key.startsWith("refs/heads/")) key = "refs/heads/"+key;
        String ref = "refs/remotes/"+remoteConfig.getName()+"/"+key.substring("refs/heads/".length());
        return buildData.getLastBuildOfBranch(ref);
    }

    private Build lastBuildOfTag(String key, BuildData buildData, RemoteConfig remoteConfig) {
        if (!key.startsWith("refs/tags/")) key = "refs/tags/" + key;
        return buildData.getLastBuildOfBranch(key);
    }

    /**
     * Allows {@link Builder}s and {@link Publisher}s to access a configured {@link GitClient} object to
     * perform additional git operations.
     */
    public GitClient createClient(TaskListener listener, EnvVars environment, Run<?,?> build, FilePath workspace) throws IOException, InterruptedException {
        FilePath ws = workingDirectory(build.getParent(), workspace, environment, listener);
        /* ws will be null if the node which ran the build is offline */
        if (ws != null) {
            ws.mkdirs(); // ensure it exists
        }
        return createClient(listener,environment, build.getParent(), workspaceToNode(workspace), ws);
    }

    /*package*/ GitClient createClient(TaskListener listener, EnvVars environment, Job project, Node n, FilePath ws) throws IOException, InterruptedException {

        String gitExe = getGitExe(n, listener);
        Git git = Git.with(listener, environment).in(ws).using(gitExe);

        GitClient c = git.getClient();
        for (GitSCMExtension ext : extensions) {
            c = ext.decorate(this,c);
        }

        for (UserRemoteConfig uc : getUserRemoteConfigs()) {
            if (uc.getCredentialsId() != null) {
                String url = uc.getUrl();
                url = getParameterString(url, environment);
                StandardUsernameCredentials credentials = CredentialsMatchers
                        .firstOrNull(
                                CredentialsProvider.lookupCredentials(StandardUsernameCredentials.class, project,
                                        ACL.SYSTEM, URIRequirementBuilder.fromUri(url).build()),
                                CredentialsMatchers.allOf(CredentialsMatchers.withId(uc.getCredentialsId()),
                                        GitClient.CREDENTIALS_MATCHER));
                if (credentials != null) {
                    c.addCredentials(url, credentials);
                }
            }
        }
        // TODO add default credentials

        return c;
    }

    private BuildData fixNull(BuildData bd) {
        return bd != null ? bd : new BuildData(getScmName(), getUserRemoteConfigs()) /*dummy*/;
    }

    /**
     * Fetch information from a particular remote repository.
     *
     * @param git
     * @param listener
     * @param remoteRepository
     * @throws InterruptedException
     * @throws IOException
     */
    private void fetchFrom(GitClient git,
            TaskListener listener,
            RemoteConfig remoteRepository) throws InterruptedException, IOException {

        boolean first = true;
        for (URIish url : remoteRepository.getURIs()) {
            try {
                if (first) {
                    git.setRemoteUrl(remoteRepository.getName(), url.toPrivateASCIIString());
                    first = false;
                } else {
                    git.addRemoteUrl(remoteRepository.getName(), url.toPrivateASCIIString());
                }

                FetchCommand fetch = git.fetch_().from(url, remoteRepository.getFetchRefSpecs());
                for (GitSCMExtension extension : extensions) {
                    extension.decorateFetchCommand(this, git, listener, fetch);
                }
                fetch.execute();
            } catch (GitException ex) {
                throw new GitException("Failed to fetch from "+url.toString(), ex);
            }
        }
    }

    private RemoteConfig newRemoteConfig(String name, String refUrl, RefSpec... refSpec) {

        try {
            Config repoConfig = new Config();
            // Make up a repo config from the request parameters

            repoConfig.setString("remote", name, "url", refUrl);
            List<String> str = new ArrayList<String>();
            if(refSpec != null && refSpec.length > 0)
                for (RefSpec rs: refSpec)
                    str.add(rs.toString());
            repoConfig.setStringList("remote", name, "fetch", str);

            return RemoteConfig.getAllRemoteConfigs(repoConfig).get(0);
        } catch (Exception ex) {
            throw new GitException("Error trying to create JGit configuration", ex);
        }
    }

    public GitTool resolveGitTool(TaskListener listener) {
        if (gitTool == null) return GitTool.getDefaultInstallation();
        GitTool git =  Jenkins.getInstance().getDescriptorByType(GitTool.DescriptorImpl.class).getInstallation(gitTool);
        if (git == null) {
            listener.getLogger().println("selected Git installation does not exists. Using Default");
            git = GitTool.getDefaultInstallation();
        }
        return git;
    }

    public String getGitExe(Node builtOn, TaskListener listener) {
        return getGitExe(builtOn, null, listener);
    }

    /**
     * Exposing so that we can get this from GitPublisher.
     */
    public String getGitExe(Node builtOn, EnvVars env, TaskListener listener) {

        GitClientType client = GitClientType.ANY;
        for (GitSCMExtension ext : extensions) {
            try {
                client = client.combine(ext.getRequiredClient());
            } catch (GitClientConflictException e) {
                throw new RuntimeException(ext.getDescriptor().getDisplayName() + " extended Git behavior is incompatible with other behaviors");
            }
        }
        if (client == GitClientType.JGIT) return JGitTool.MAGIC_EXENAME;

        GitTool tool = resolveGitTool(listener);
        if (builtOn != null) {
            try {
                tool = tool.forNode(builtOn, listener);
            } catch (IOException e) {
                listener.getLogger().println("Failed to get git executable");
            } catch (InterruptedException e) {
                listener.getLogger().println("Failed to get git executable");
            }
        }
        if (env != null) {
            tool = tool.forEnvironment(env);
        }

        return tool.getGitExe();
    }

    /**
     * Web-bound method to let people look up a build by their SHA1 commit.
     */
    public AbstractBuild<?,?> getBySHA1(String sha1) {
        AbstractProject<?,?> p = Stapler.getCurrentRequest().findAncestorObject(AbstractProject.class);
        for (AbstractBuild b : p.getBuilds()) {
            BuildData d = b.getAction(BuildData.class);
            if (d!=null && d.lastBuild!=null) {
                Build lb = d.lastBuild;
                if (lb.isFor(sha1)) return b;
            }
        }
        return null;
    }

    /*package*/ static class BuildChooserContextImpl implements BuildChooserContext, Serializable {
        final Job project;
        final Run build;
        final EnvVars environment;

        BuildChooserContextImpl(Job project, Run build, EnvVars environment) {
            this.project = project;
            this.build = build;
            this.environment = environment;
        }

        public <T> T actOnBuild(ContextCallable<Run<?,?>, T> callable) throws IOException, InterruptedException {
            return callable.invoke(build,Hudson.MasterComputer.localChannel);
        }

        public <T> T actOnProject(ContextCallable<Job<?,?>, T> callable) throws IOException, InterruptedException {
            return callable.invoke(project, MasterComputer.localChannel);
        }

        public Run<?, ?> getBuild() {
            return build;
        }

        public EnvVars getEnvironment() {
            return environment;
        }

        private Object writeReplace() {
            return Channel.current().export(BuildChooserContext.class,new BuildChooserContext() {
                public <T> T actOnBuild(ContextCallable<Run<?,?>, T> callable) throws IOException, InterruptedException {
                    return callable.invoke(build,Channel.current());
                }

                public <T> T actOnProject(ContextCallable<Job<?,?>, T> callable) throws IOException, InterruptedException {
                    return callable.invoke(project,Channel.current());
                }

                public Run<?, ?> getBuild() {
                    return build;
                }

                public EnvVars getEnvironment() {
                    return environment;
                }
            });
        }
    }

    /**
     * Determines the commit to be built in this round, updating the working tree accordingly,
     * and return the information about the selected commit.
     *
     * <p>
     * For robustness, this method shouldn't assume too much about the state of the working tree when this method
     * is called. In a general case, a working tree is a left-over from the previous build, so it can be quite
     * messed up (such as HEAD pointing to a random branch.) It is expected that this method brings it back
     * to the predictable clean state by the time this method returns.
     */
    private @NonNull Build determineRevisionToBuild(final Run build,
                                              final BuildData buildData,
                                              final EnvVars environment,
                                              final GitClient git,
                                              final TaskListener listener) throws IOException, InterruptedException {
        PrintStream log = listener.getLogger();
        Collection<Revision> candidates = Collections.EMPTY_LIST;
        final BuildChooserContext context = new BuildChooserContextImpl(build.getParent(), build, environment);
        getBuildChooser().prepareWorkingTree(git, listener, context);


        // every MatrixRun should build the same marked commit ID
        if (build instanceof MatrixRun) {
            MatrixBuild parentBuild = ((MatrixRun) build).getParentBuild();
            if (parentBuild != null) {
                BuildData parentBuildData = getBuildData(parentBuild);
                if (parentBuildData != null) {
                    Build lastBuild = parentBuildData.lastBuild;
                    if (lastBuild!=null)
                        candidates = Collections.singleton(lastBuild.getMarked());
                }
            }
        }

        // parameter forcing the commit ID to build
        if (candidates.isEmpty() ) {
            final RevisionParameterAction rpa = build.getAction(RevisionParameterAction.class);
            if (rpa != null) {
                // in case the checkout is due to a commit notification on a
                // multiple scm configuration, it should be verified if the triggering repo remote
                // matches current repo remote to avoid JENKINS-26587
                if (rpa.canOriginateFrom(this.getRepositories())) {
                    candidates = Collections.singleton(rpa.toRevision(git));
                } else {
                    log.println("skipping resolution of commit " + rpa.commit + ", since it originates from another repository");
                }
            }
        }

        if (candidates.isEmpty() ) {
            final String singleBranch = environment.expand( getSingleBranch(environment) );

            candidates = getBuildChooser().getCandidateRevisions(
                    false, singleBranch, git, listener, buildData, context);
        }

        if (candidates.isEmpty()) {
            // getBuildCandidates should make the last item the last build, so a re-build
            // will build the last built thing.
            throw new AbortException("Couldn't find any revision to build. Verify the repository and branch configuration for this job.");
        }

        Revision marked = candidates.iterator().next();
        Revision rev = marked;
        // Modify the revision based on extensions
        for (GitSCMExtension ext : extensions) {
            rev = ext.decorateRevisionToBuild(this,build,git,listener,marked,rev);
        }
        Build revToBuild = new Build(marked, rev, build.getNumber(), null);
        buildData.saveBuild(revToBuild);

        if (candidates.size() > 1) {
            log.println("Multiple candidate revisions");
            Job<?, ?> job = build.getParent();
            if (job instanceof AbstractProject) {
                AbstractProject project = (AbstractProject) job;
                if (!project.isDisabled()) {
                    log.println("Scheduling another build to catch up with " + project.getFullDisplayName());
                    if (!project.scheduleBuild(0, new SCMTrigger.SCMTriggerCause("This build was triggered by build "
                            + build.getNumber() + " because more than one build candidate was found."))) {
                        log.println("WARNING: multiple candidate revisions, but unable to schedule build of " + project.getFullDisplayName());
                    }
                }
            }
        }
        return revToBuild;
    }

    /**
     * Retrieve Git objects from the specified remotes by doing the likes of clone/fetch/pull/etc.
     *
     * By the end of this method, remote refs are updated to include all the commits found in the remote servers.
     */
    private void retrieveChanges(Run build, GitClient git, TaskListener listener) throws IOException, InterruptedException {
        final PrintStream log = listener.getLogger();

        List<RemoteConfig> repos = getParamExpandedRepos(build, listener);
        if (repos.isEmpty())    return; // defensive check even though this is an invalid configuration

        if (git.hasGitRepo()) {
            // It's an update
            if (repos.size() == 1)
                log.println("Fetching changes from the remote Git repository");
            else
                log.println(MessageFormat.format("Fetching changes from {0} remote Git repositories", repos.size()));
        } else {
            log.println("Cloning the remote Git repository");

            RemoteConfig rc = repos.get(0);
            try {
                CloneCommand cmd = git.clone_().url(rc.getURIs().get(0).toPrivateString()).repositoryName(rc.getName());
                for (GitSCMExtension ext : extensions) {
                    ext.decorateCloneCommand(this, build, git, listener, cmd);
                }
                cmd.execute();
            } catch (GitException ex) {
                ex.printStackTrace(listener.error("Error cloning remote repo '" + rc.getName() + "'"));
                throw new AbortException();
            }
        }

        for (RemoteConfig remoteRepository : repos) {
            try {
                fetchFrom(git, listener, remoteRepository);
            } catch (GitException ex) {
                /* Allow retry by throwing AbortException instead of
                 * GitException. See JENKINS-20531. */
                ex.printStackTrace(listener.error("Error fetching remote repo '" + remoteRepository.getName() + "'"));
                throw new AbortException();
            }
        }
    }

    @Override
    public void checkout(Run<?, ?> build, Launcher launcher, FilePath workspace, TaskListener listener, File changelogFile, SCMRevisionState baseline)
            throws IOException, InterruptedException {

        if (VERBOSE)
            listener.getLogger().println("Using checkout strategy: " + getBuildChooser().getDisplayName());

        BuildData previousBuildData = getBuildData(build.getPreviousBuild());   // read only
        BuildData buildData = copyBuildData(build.getPreviousBuild());

        if (VERBOSE && buildData.lastBuild != null) {
            listener.getLogger().println("Last Built Revision: " + buildData.lastBuild.revision);
        }

        EnvVars environment = build.getEnvironment(listener);
        GitClient git = createClient(listener, environment, build, workspace);

        for (GitSCMExtension ext : extensions) {
            ext.beforeCheckout(this, build, git, listener);
        }

        retrieveChanges(build, git, listener);
        Build revToBuild = determineRevisionToBuild(build, buildData, environment, git, listener);

        // Track whether we're trying to add a duplicate BuildData, now that it's been updated with
        // revision info for this build etc. The default assumption is that it's a duplicate.
        boolean buildDataAlreadyPresent = build.getActions(BuildData.class).contains(buildData);

        // If the BuildData is not already attached to this build, add it to the build and mark that
        // it wasn't already present, so that we add the GitTagAction and changelog after the checkout
        // finishes.
        if (!buildDataAlreadyPresent) {
            build.addAction(buildData);
        }

        environment.put(GIT_COMMIT, revToBuild.revision.getSha1String());
        Branch branch = Iterables.getFirst(revToBuild.revision.getBranches(),null);
        String localBranchName = getParamLocalBranch(build, listener);
        if (branch != null && branch.getName() != null) { // null for a detached HEAD
            String remoteBranchName = getBranchName(branch);
            environment.put(GIT_BRANCH, remoteBranchName);

            LocalBranch lb = getExtensions().get(LocalBranch.class);
            if (lb != null) {
               if (lb.getLocalBranch() == null || lb.getLocalBranch().equals("**")) {
                  // local branch is configured with empty value or "**" so use remote branch name for checkout
                  localBranchName = deriveLocalBranchName(remoteBranchName);
               }
               environment.put(GIT_LOCAL_BRANCH, localBranchName);
            }
        }

        listener.getLogger().println("Checking out " + revToBuild.revision);
        CheckoutCommand checkoutCommand = git.checkout().branch(localBranchName).ref(revToBuild.revision.getSha1String()).deleteBranchIfExist(true);
        for (GitSCMExtension ext : this.getExtensions()) {
            ext.decorateCheckoutCommand(this, build, git, listener, checkoutCommand);
        }

        try {
          checkoutCommand.execute();
        } catch (GitLockFailedException e) {
            // Rethrow IOException so the retry will be able to catch it
            throw new IOException("Could not checkout " + revToBuild.revision.getSha1String(), e);
        }

        // Don't add the tag and changelog if we've already processed this BuildData before.
        if (!buildDataAlreadyPresent) {
            build.addAction(new GitTagAction(build, workspace, revToBuild.revision));

            if (changelogFile != null) {
                computeChangeLog(git, revToBuild.revision, listener, previousBuildData, new FilePath(changelogFile),
                        new BuildChooserContextImpl(build.getParent(), build, environment));
            }
        }

        for (GitSCMExtension ext : extensions) {
            ext.onCheckoutCompleted(this, build, git,listener);
        }
    }

    /**
     * Build up change log from all the branches that we've merged into {@code revToBuild}.
     *
     * <p>
     * Intuitively, a changelog is a list of commits that's added since the "previous build" to the current build.
     * However, because of the multiple branch support in Git, this notion is ambiguous. For example, consider the
     * following commit graph where M1...M4 belongs to branch M, B1..B2 belongs to branch B, and so on:
     *
     * <pre>
     *    M1 -> M2 -> M3 -> M4
     *  /   \     \     \
     * S ->  B1 -> B2    \
     *  \                 \
     *   C1 ---------------> C2
     * </pre>
     *
     * <p>
     * If Jenkin built B1, C1, B2, C3 in that order, then one'd prefer that the changelog of B2 only shows
     * just B1..B2, not C1..B2. To do this, we attribute every build to specific branches, and when we say
     * "since the previous build", what we really mean is "since the last build that built the same branch".
     *
     * <p>
     * TODO: if a branch merge is configured, then the first build will end up listing all the changes
     * in the upstream branch, which may be too many. To deal with this nicely, BuildData needs to remember
     * when we started merging this branch so that we can properly detect if the current build is the
     * first build that's merging a new branch.
     *
     * Another possibly sensible option is to always exclude all the commits that are happening in the remote branch.
     * Picture yourself developing a feature branch that closely tracks a busy mainline, then you might
     * not really care the changes going on in the main line. In this way, the changelog only lists your changes,
     * so "notify those who break the build" will not spam upstream developers, too.
     *
     * @param git
     *      Used for invoking Git
     * @param revToBuild
     *      Points to the revision we'll be building. This includes all the branches we've merged.
     * @param listener
     *      Used for writing to build console
     * @param previousBuildData
     *      Information that captures what we did during the last build. We need this for changelog,
     *      or else we won't know where to stop.
     */
    private void computeChangeLog(GitClient git, Revision revToBuild, TaskListener listener, BuildData previousBuildData, FilePath changelogFile, BuildChooserContext context) throws IOException, InterruptedException {
        Writer out = new OutputStreamWriter(changelogFile.write(),"UTF-8");

        boolean executed = false;
        ChangelogCommand changelog = git.changelog();
        changelog.includes(revToBuild.getSha1());
        try {
            boolean exclusion = false;
            ChangelogToBranch changelogToBranch = getExtensions().get(ChangelogToBranch.class);
            if (changelogToBranch != null) {
                listener.getLogger().println("Using 'Changelog to branch' strategy.");
                changelog.excludes(changelogToBranch.getOptions().getRef());
                exclusion = true;
            } else {
                for (Branch b : revToBuild.getBranches()) {
                    Build lastRevWas = getBuildChooser().prevBuildForChangelog(b.getName(), previousBuildData, git, context);
                    if (lastRevWas != null && lastRevWas.revision != null && git.isCommitInRepo(lastRevWas.getSHA1())) {
                        changelog.excludes(lastRevWas.getSHA1());
                        exclusion = true;
                    }
                }
            }

            if (!exclusion) {
                // this is the first time we are building this branch, so there's no base line to compare against.
                // if we force the changelog, it'll contain all the changes in the repo, which is not what we want.
                listener.getLogger().println("First time build. Skipping changelog.");
            } else {
                changelog.to(out).max(MAX_CHANGELOG).execute();
                executed = true;
            }
        } catch (GitException ge) {
            ge.printStackTrace(listener.error("Unable to retrieve changeset"));
        } finally {
            if (!executed) changelog.abort();
            IOUtils.closeQuietly(out);
        }
    }

    public void buildEnvVars(AbstractBuild<?, ?> build, java.util.Map<String, String> env) {
        super.buildEnvVars(build, env);
        Revision rev = fixNull(getBuildData(build)).getLastBuiltRevision();
        if (rev!=null) {
            Branch branch = Iterables.getFirst(rev.getBranches(), null);
            if (branch!=null && branch.getName()!=null) {
               String remoteBranchName = getBranchName(branch);
                env.put(GIT_BRANCH, remoteBranchName);
                
                LocalBranch lb = getExtensions().get(LocalBranch.class);
                if (lb != null) {
                   // Set GIT_LOCAL_BRANCH variable from the LocalBranch extension
                   String localBranchName = lb.getLocalBranch();
                   if (localBranchName == null || localBranchName.equals("**")) {
                      // local branch is configured with empty value or "**" so use remote branch name for checkout
                      localBranchName = deriveLocalBranchName(remoteBranchName);
                   }
                   env.put(GIT_LOCAL_BRANCH, localBranchName);
                }

                String prevCommit = getLastBuiltCommitOfBranch(build, branch);
                if (prevCommit != null) {
                    env.put(GIT_PREVIOUS_COMMIT, prevCommit);
                }

                String prevSuccessfulCommit = getLastSuccessfulBuiltCommitOfBranch(build, branch);
                if (prevSuccessfulCommit != null) {
                    env.put(GIT_PREVIOUS_SUCCESSFUL_COMMIT, prevSuccessfulCommit);
                }
            }

            String sha1 = fixEmpty(rev.getSha1String());
            if (sha1 != null && !sha1.isEmpty()) {
                env.put(GIT_COMMIT, sha1);
            }
        }

       
        if (userRemoteConfigs.size()==1){
            env.put("GIT_URL", userRemoteConfigs.get(0).getUrl());
        } else {
            int count=1;
            for(UserRemoteConfig config:userRemoteConfigs)   {
                env.put("GIT_URL_"+count, config.getUrl());
                count++;
            }  
        }

        getDescriptor().populateEnvironmentVariables(env);
        for (GitSCMExtension ext : extensions) {
            ext.populateEnvironmentVariables(this, env);
        }
    }
    
    private String getBranchName(Branch branch)
    {
        String name = branch.getName();
        if(name.startsWith("refs/remotes/")) {
            //Restore expected previous behaviour
            name = name.substring("refs/remotes/".length());
        }
        return name;
    }

    private String getLastBuiltCommitOfBranch(AbstractBuild<?, ?> build, Branch branch) {
        String prevCommit = null;
        if (build.getPreviousBuiltBuild() != null) {
            final Build lastBuildOfBranch = fixNull(getBuildData(build.getPreviousBuiltBuild())).getLastBuildOfBranch(branch.getName());
            if (lastBuildOfBranch != null) {
                Revision previousRev = lastBuildOfBranch.getRevision();
                if (previousRev != null) {
                    prevCommit = previousRev.getSha1String();
                }
            }
        }
        return prevCommit;
    }

    private String getLastSuccessfulBuiltCommitOfBranch(AbstractBuild<?, ?> build, Branch branch) {
        String prevCommit = null;
        if (build.getPreviousSuccessfulBuild() != null) {
            final Build lastSuccessfulBuildOfBranch = fixNull(getBuildData(build.getPreviousSuccessfulBuild())).getLastBuildOfBranch(branch.getName());
            if (lastSuccessfulBuildOfBranch != null) {
                Revision previousRev = lastSuccessfulBuildOfBranch.getRevision();
                if (previousRev != null) {
                    prevCommit = previousRev.getSha1String();
                }
            }
        }

        return prevCommit;
    }

    @Override
    public ChangeLogParser createChangeLogParser() {
        return new GitChangeLogParser(getExtensions().get(AuthorInChangelog.class)!=null);
    }

    @Extension
    public static final class DescriptorImpl extends SCMDescriptor<GitSCM> {

        private String gitExe;
        private String globalConfigName;
        private String globalConfigEmail;
        private boolean createAccountBasedOnEmail;
//        private GitClientType defaultClientType = GitClientType.GITCLI;

        public DescriptorImpl() {
            super(GitSCM.class, GitRepositoryBrowser.class);
            load();
        }

        public String getDisplayName() {
            return "Git";
        }

        @Override public boolean isApplicable(Job project) {
            return true;
        }

        public List<GitSCMExtensionDescriptor> getExtensionDescriptors() {
            return GitSCMExtensionDescriptor.all();
        }

        public boolean showGitToolOptions() {
            return Jenkins.getInstance().getDescriptorByType(GitTool.DescriptorImpl.class).getInstallations().length>1;
        }

        /**
         * Lists available toolinstallations.
         * @return  list of available git tools
         */
        public List<GitTool> getGitTools() {
            GitTool[] gitToolInstallations = Hudson.getInstance().getDescriptorByType(GitTool.DescriptorImpl.class).getInstallations();
            return Arrays.asList(gitToolInstallations);
        }

        public ListBoxModel doFillGitToolItems() {
            ListBoxModel r = new ListBoxModel();
            for (GitTool git : getGitTools()) {
                r.add(git.getName());
            }
            return r;
        }

        /**
         * Path to git executable.
         * @deprecated
         * @see GitTool
         */
        @Deprecated
        public String getGitExe() {
            return gitExe;
        }

        /**
         * Global setting to be used in call to "git config user.name".
         */
        public String getGlobalConfigName() {
            return fixEmptyAndTrim(globalConfigName);
        }

        public void setGlobalConfigName(String globalConfigName) {
            this.globalConfigName = globalConfigName;
        }

        /**
         * Global setting to be used in call to "git config user.email".
         */
        public String getGlobalConfigEmail() {
            return fixEmptyAndTrim(globalConfigEmail);
        }

        public void setGlobalConfigEmail(String globalConfigEmail) {
            this.globalConfigEmail = globalConfigEmail;
        }

        public boolean isCreateAccountBasedOnEmail() {
            return createAccountBasedOnEmail;
        }

        public void setCreateAccountBasedOnEmail(boolean createAccountBasedOnEmail) {
            this.createAccountBasedOnEmail = createAccountBasedOnEmail;
        }

        /**
         * Old configuration of git executable - exposed so that we can
         * migrate this setting to GitTool without deprecation warnings.
         */
        public String getOldGitExe() {
            return gitExe;
        }

        /**
         * Determine the browser from the scmData contained in the {@link StaplerRequest}.
         *
         * @param scmData
         * @return browser based on request scmData
         */
        private GitRepositoryBrowser getBrowserFromRequest(final StaplerRequest req, final JSONObject scmData) {
            if (scmData.containsKey("browser")) {
                return req.bindJSON(GitRepositoryBrowser.class, scmData.getJSONObject("browser"));
            } else {
                return null;
            }
        }

        public static List<RemoteConfig> createRepositoryConfigurations(String[] urls,
                String[] repoNames,
                String[] refs) throws IOException {

            List<RemoteConfig> remoteRepositories;
            Config repoConfig = new Config();
            // Make up a repo config from the request parameters

            String[] names = repoNames;

            names = GitUtils.fixupNames(names, urls);

            for (int i = 0; i < names.length; i++) {
                String url = urls[i];
                if (url == null) {
                    continue;
                }
                String name = names[i];
                name = name.replace(' ', '_');

                if (isBlank(refs[i])) {
                    refs[i] = "+refs/heads/*:refs/remotes/" + name + "/*";
                }

                repoConfig.setString("remote", name, "url", url);
                repoConfig.setStringList("remote", name, "fetch", new ArrayList<String>(Arrays.asList(refs[i].split("\\s+"))));
            }

            try {
                remoteRepositories = RemoteConfig.getAllRemoteConfigs(repoConfig);
            } catch (Exception e) {
                throw new GitException("Error creating repositories", e);
            }
            return remoteRepositories;
        }

        public static PreBuildMergeOptions createMergeOptions(UserMergeOptions mergeOptionsBean,
                List<RemoteConfig> remoteRepositories)
                throws FormException {
            PreBuildMergeOptions mergeOptions = new PreBuildMergeOptions();
            if (mergeOptionsBean != null) {
                RemoteConfig mergeRemote = null;
                String mergeRemoteName = mergeOptionsBean.getMergeRemote().trim();
                if (mergeRemoteName.length() == 0) {
                    mergeRemote = remoteRepositories.get(0);
                } else {
                    for (RemoteConfig remote : remoteRepositories) {
                        if (remote.getName().equals(mergeRemoteName)) {
                            mergeRemote = remote;
                            break;
                        }
                    }
                }
                if (mergeRemote == null) {
                    throw new FormException("No remote repository configured with name '" + mergeRemoteName + "'", "git.mergeRemote");
                }
                mergeOptions.setMergeRemote(mergeRemote);
                mergeOptions.setMergeTarget(mergeOptionsBean.getMergeTarget());
                mergeOptions.setMergeStrategy(mergeOptionsBean.getMergeStrategy());
                mergeOptions.setFastForwardMode(mergeOptionsBean.getFastForwardMode());
            }

            return mergeOptions;
        }

        public FormValidation doGitRemoteNameCheck(StaplerRequest req)
                throws IOException, ServletException {
            String mergeRemoteName = req.getParameter("value");
            boolean isMerge = req.getParameter("isMerge") != null;

            // Added isMerge because we don't want to allow empty remote names for tag/branch pushes.
            if (mergeRemoteName.length() == 0 && isMerge) {
                return FormValidation.ok();
            }

            String[] urls = req.getParameterValues("repo.url");
            String[] names = req.getParameterValues("repo.name");
            if (urls != null && names != null)
                for (String name : GitUtils.fixupNames(names, urls))
                    if (name.equals(mergeRemoteName))
                        return FormValidation.ok();

            return FormValidation.error("No remote repository configured with name '" + mergeRemoteName + "'");
        }

        @Override
        public boolean configure(StaplerRequest req, JSONObject formData) throws FormException {
            req.bindJSON(this, formData);
            save();
            return true;
        }

        /**
         * Fill in the environment variables for launching git
         */
        public void populateEnvironmentVariables(Map<String,String> env) {
            String name = getGlobalConfigName();
            if (name!=null) {
                env.put("GIT_COMMITTER_NAME", name);
                env.put("GIT_AUTHOR_NAME", name);
            }
            String email = getGlobalConfigEmail();
            if (email!=null) {
                env.put("GIT_COMMITTER_EMAIL", email);
                env.put("GIT_AUTHOR_EMAIL", email);
            }
        }

//        public GitClientType getDefaultClientType() {
//            return defaultClientType;
//        }
//
//        public void setDefaultClientType(String defaultClientType) {
//            this.defaultClientType = GitClientType.valueOf(defaultClientType);
//        }
    }

    private static final long serialVersionUID = 1L;

    public boolean isDoGenerateSubmoduleConfigurations() {
        return this.doGenerateSubmoduleConfigurations;
    }

    @Exported
    public List<BranchSpec> getBranches() {
        return branches;
    }

    @Override public String getKey() {
        String name = getScmName();
        if (name != null) {
            return name;
        }
        StringBuilder b = new StringBuilder("git");
        for (RemoteConfig cfg : getRepositories()) {
            for (URIish uri : cfg.getURIs()) {
                b.append(' ').append(uri.toString());
            }
        }
        return b.toString();
    }

    /**
     * Use {@link PreBuildMerge}.
     */
    @Exported
    @Deprecated
    public PreBuildMergeOptions getMergeOptions() throws FormException {
        return DescriptorImpl.createMergeOptions(getUserMergeOptions(), remoteRepositories);
    }

    private boolean isRelevantBuildData(BuildData bd) {
        for(UserRemoteConfig c : getUserRemoteConfigs()) {
            if(bd.hasBeenReferenced(c.getUrl())) {
                return true;
            }
        }
        return false;
    }

    /**
     * @deprecated
     */
    public BuildData getBuildData(Run build, boolean clone) {
        return clone ? copyBuildData(build) : getBuildData(build);
    }

    /**
     * Like {@link #getBuildData(Run)}, but copy the data into a new object,
     * which is used as the first step for updating the data for the next build.
     */
    public BuildData copyBuildData(Run build) {
        BuildData base = getBuildData(build);
        if (base==null)
            return new BuildData(getScmName(), getUserRemoteConfigs());
        else {
           BuildData buildData = base.clone();
           buildData.setScmName(getScmName());
           return buildData;
        }
    }

    /**
     * Find the build log (BuildData) recorded with the last build that completed. BuildData
     * may not be recorded if an exception occurs in the plugin logic.
     *
     * @param build
     * @return the last recorded build data
     */
    public @CheckForNull BuildData getBuildData(Run build) {
        BuildData buildData = null;
        while (build != null) {
            List<BuildData> buildDataList = build.getActions(BuildData.class);
            for (BuildData bd : buildDataList) {
                if (bd != null && isRelevantBuildData(bd)) {
                    buildData = bd;
                    break;
                }
            }
            if (buildData != null) {
                break;
            }
            build = build.getPreviousBuild();
        }

        return buildData;
    }

    /**
     * Given the workspace, gets the working directory, which will be the workspace
     * if no relative target dir is specified. Otherwise, it'll be "workspace/relativeTargetDir".
     *
     * @param workspace
     * @return working directory or null if workspace is null
     */
    protected FilePath workingDirectory(Job<?,?> context, FilePath workspace, EnvVars environment, TaskListener listener) throws IOException, InterruptedException {
        // JENKINS-10880: workspace can be null
        if (workspace == null) {
            return null;
        }

        for (GitSCMExtension ext : extensions) {
            FilePath r = ext.getWorkingDirectory(this, context, workspace, environment, listener);
            if (r!=null)    return r;
        }
        return workspace;
    }

    /**
     * Given a Revision "r", check whether the list of revisions "COMMITS_WE_HAVE_BUILT..r" are to be entirely excluded given the exclusion rules
     *
     * @param git GitClient object
     * @param r Revision object
     * @param listener
     * @return true if any exclusion files are matched, false otherwise.
     */
    private boolean isRevExcluded(GitClient git, Revision r, TaskListener listener, BuildData buildData) throws IOException, InterruptedException {
        try {
            List<String> revShow;
            if (buildData != null && buildData.lastBuild != null) {
                if (getExtensions().get(PathRestriction.class) != null) {
                    revShow  = git.showRevision(buildData.lastBuild.revision.getSha1(), r.getSha1());
                } else {
                    revShow  = git.showRevision(buildData.lastBuild.revision.getSha1(), r.getSha1(), false);
                }
            } else {
                revShow  = git.showRevision(r.getSha1());
            }

            revShow.add("commit "); // sentinel value

            int start=0, idx=0;
            for (String line : revShow) {
                if (line.startsWith("commit ") && idx!=0) {
                    GitChangeSet change = new GitChangeSet(revShow.subList(start,idx), getExtensions().get(AuthorInChangelog.class)!=null);

                    Boolean excludeThisCommit=null;
                    for (GitSCMExtension ext : extensions) {
                        excludeThisCommit = ext.isRevExcluded(this, git, change, listener, buildData);
                        if (excludeThisCommit!=null)
                            break;
                    }
                    if (excludeThisCommit==null || !excludeThisCommit)
                        return false;    // this sequence of commits have one commit that we want to build
                    start = idx;
                }

                idx++;
            }

            assert start==revShow.size()-1;

            // every commit got excluded
            return true;
        } catch (GitException e) {
            e.printStackTrace(listener.error("Failed to determine if we want to exclude " + r.getSha1String()));
            return false;   // for historical reason this is not considered a fatal error.
        }
    }


    @Initializer(after=PLUGINS_STARTED)
    public static void onLoaded() {
        DescriptorImpl desc = Jenkins.getInstance().getDescriptorByType(DescriptorImpl.class);

        if (desc.getOldGitExe() != null) {
            String exe = desc.getOldGitExe();
            String defaultGit = GitTool.getDefaultInstallation().getGitExe();
            if (exe.equals(defaultGit)) {
                return;
            }
            System.err.println("[WARNING] you're using deprecated gitexe attribute to configure git plugin. Use Git installations");
        }
    }

    @Initializer(before=JOB_LOADED)
    public static void configureXtream() {
        Run.XSTREAM.registerConverter(new ObjectIdConverter());
        Items.XSTREAM.registerConverter(new RemoteConfigConverter(Items.XSTREAM));
        Items.XSTREAM.alias("org.spearce.jgit.transport.RemoteConfig", RemoteConfig.class);
    }

    private static final Logger LOGGER = Logger.getLogger(GitSCM.class.getName());

    /**
     * Set to true to enable more logging to build's {@link TaskListener}.
     * Used by various classes in this package.
     */
    public static boolean VERBOSE = Boolean.getBoolean(GitSCM.class.getName() + ".verbose");

    /**
     * To avoid pointlessly large changelog, we'll limit the number of changes up to this.
     */
    public static final int MAX_CHANGELOG = Integer.getInteger(GitSCM.class.getName()+".maxChangelog",1024);
}<|MERGE_RESOLUTION|>--- conflicted
+++ resolved
@@ -23,11 +23,8 @@
 import hudson.plugins.git.extensions.impl.AuthorInChangelog;
 import hudson.plugins.git.extensions.impl.BuildChooserSetting;
 import hudson.plugins.git.extensions.impl.ChangelogToBranch;
-<<<<<<< HEAD
 import hudson.plugins.git.extensions.impl.PathRestriction;
-=======
 import hudson.plugins.git.extensions.impl.LocalBranch;
->>>>>>> 0c4ad4f1
 import hudson.plugins.git.extensions.impl.PreBuildMerge;
 import hudson.plugins.git.opt.PreBuildMergeOptions;
 import hudson.plugins.git.util.Build;
@@ -322,7 +319,7 @@
     public GitRepositoryBrowser getBrowser() {
         return browser;
     }
-    
+
     @Override public RepositoryBrowser<?> guessBrowser() {
         if (remoteRepositories != null && remoteRepositories.size() == 1) {
             List<URIish> uris = remoteRepositories.get(0).getURIs();
@@ -441,7 +438,7 @@
         }
         return remoteRepositories;
     }
-    
+
     /**
      * Derives a local branch name from the remote branch name by removing the
      * name of the remote from the remote branch name.
@@ -450,7 +447,7 @@
      * <p>
      * Cycles through the list of user remotes looking for a match allowing user
      * to configure an alternalte (not origin) name for the remote.
-     * 
+     *
      * @param remoteBranchName
      * @return a local branch name derived by stripping the remote repository
      *         name from the {@code remoteBranchName} parameter. If a matching
@@ -1239,7 +1236,7 @@
             if (branch!=null && branch.getName()!=null) {
                String remoteBranchName = getBranchName(branch);
                 env.put(GIT_BRANCH, remoteBranchName);
-                
+
                 LocalBranch lb = getExtensions().get(LocalBranch.class);
                 if (lb != null) {
                    // Set GIT_LOCAL_BRANCH variable from the LocalBranch extension
@@ -1268,7 +1265,7 @@
             }
         }
 
-       
+
         if (userRemoteConfigs.size()==1){
             env.put("GIT_URL", userRemoteConfigs.get(0).getUrl());
         } else {
@@ -1276,7 +1273,7 @@
             for(UserRemoteConfig config:userRemoteConfigs)   {
                 env.put("GIT_URL_"+count, config.getUrl());
                 count++;
-            }  
+            }
         }
 
         getDescriptor().populateEnvironmentVariables(env);
@@ -1284,7 +1281,7 @@
             ext.populateEnvironmentVariables(this, env);
         }
     }
-    
+
     private String getBranchName(Branch branch)
     {
         String name = branch.getName();
