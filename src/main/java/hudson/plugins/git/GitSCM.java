--- conflicted
+++ resolved
@@ -438,15 +438,13 @@
         return (gitDescriptor != null && gitDescriptor.isUseExistingAccountWithSameEmail());
     }
 
-<<<<<<< HEAD
+    public boolean isHideCredentials() {
+        DescriptorImpl gitDescriptor = getDescriptor();
+        return gitDescriptor != null && gitDescriptor.isHideCredentials();
+
     public boolean isRedundantFetchAllowed() {
         DescriptorImpl gitDescriptor = getDescriptor();
         return (gitDescriptor != null && gitDescriptor.isAllowSecondFetch());
-=======
-    public boolean isHideCredentials() {
-        DescriptorImpl gitDescriptor = getDescriptor();
-        return gitDescriptor != null && gitDescriptor.isHideCredentials();
->>>>>>> 06d8a41b
     }
 
     @Whitelisted
@@ -1536,11 +1534,8 @@
         private boolean useExistingAccountWithSameEmail;
 //        private GitClientType defaultClientType = GitClientType.GITCLI;
         private boolean showEntireCommitSummaryInChanges;
-<<<<<<< HEAD
+        private boolean hideCredentials;
         private boolean allowSecondFetch;
-=======
-        private boolean hideCredentials;
->>>>>>> 06d8a41b
 
         public DescriptorImpl() {
             super(GitSCM.class, GitRepositoryBrowser.class);
