--- conflicted
+++ resolved
@@ -135,15 +135,9 @@
         this.submoduleCfg = submoduleCfg;
     }
 
-<<<<<<< HEAD
-    static private List<UserRemoteConfig> createRepoList(String url) {
-        List<UserRemoteConfig> repoList = new ArrayList<>();
-        repoList.add(new UserRemoteConfig(url, null, null, null));
-=======
     public static List<UserRemoteConfig> createRepoList(String url, String credentialsId) {
         List<UserRemoteConfig> repoList = new ArrayList<UserRemoteConfig>();
         repoList.add(new UserRemoteConfig(url, null, null, credentialsId));
->>>>>>> 7e9edc7e
         return repoList;
     }
 
