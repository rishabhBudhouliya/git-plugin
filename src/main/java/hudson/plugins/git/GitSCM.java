package hudson.plugins.git;

import com.cloudbees.plugins.credentials.CredentialsMatchers;
import com.cloudbees.plugins.credentials.CredentialsProvider;
import com.cloudbees.plugins.credentials.common.StandardUsernameCredentials;
import com.cloudbees.plugins.credentials.domains.URIRequirementBuilder;
import com.google.common.collect.Iterables;
import edu.umd.cs.findbugs.annotations.CheckForNull;
import edu.umd.cs.findbugs.annotations.NonNull;
import hudson.*;
import hudson.init.Initializer;
import hudson.matrix.MatrixBuild;
import hudson.matrix.MatrixRun;
import hudson.model.*;
import hudson.model.Descriptor.FormException;
import hudson.model.Hudson.MasterComputer;
import hudson.plugins.git.browser.GitRepositoryBrowser;
import hudson.plugins.git.extensions.GitClientConflictException;
import hudson.plugins.git.extensions.GitClientType;
import hudson.plugins.git.extensions.GitSCMExtension;
import hudson.plugins.git.extensions.GitSCMExtensionDescriptor;
import hudson.plugins.git.extensions.impl.AuthorInChangelog;
import hudson.plugins.git.extensions.impl.BuildChooserSetting;
import hudson.plugins.git.extensions.impl.PreBuildMerge;
import hudson.plugins.git.opt.PreBuildMergeOptions;
import hudson.plugins.git.util.Build;
import hudson.plugins.git.util.*;
import hudson.remoting.Channel;
import hudson.scm.*;
import hudson.security.ACL;
import hudson.tasks.Builder;
import hudson.tasks.Publisher;
import hudson.triggers.SCMTrigger;
import hudson.util.DescribableList;
import hudson.util.FormValidation;
import hudson.util.IOException2;
import hudson.util.ListBoxModel;
import jenkins.model.Jenkins;
import net.sf.json.JSONObject;
import org.eclipse.jgit.lib.Config;
import org.eclipse.jgit.lib.ObjectId;
import org.eclipse.jgit.transport.RefSpec;
import org.eclipse.jgit.transport.RemoteConfig;
import org.eclipse.jgit.transport.URIish;
import org.jenkinsci.plugins.gitclient.ChangelogCommand;
import org.jenkinsci.plugins.gitclient.CheckoutCommand;
import org.jenkinsci.plugins.gitclient.CloneCommand;
import org.jenkinsci.plugins.gitclient.FetchCommand;
import org.jenkinsci.plugins.gitclient.Git;
import org.jenkinsci.plugins.gitclient.GitClient;
import org.jenkinsci.plugins.gitclient.JGitTool;
import org.kohsuke.stapler.DataBoundConstructor;
import org.kohsuke.stapler.Stapler;
import org.kohsuke.stapler.StaplerRequest;
import org.kohsuke.stapler.export.Exported;

import javax.servlet.ServletException;
import java.io.File;
import java.io.IOException;
import java.io.OutputStreamWriter;
import java.io.PrintStream;
import java.io.Serializable;
import java.io.Writer;
import java.text.MessageFormat;
import java.util.*;
import java.util.logging.Level;
import java.util.logging.Logger;

import static hudson.Util.*;
import static hudson.init.InitMilestone.JOB_LOADED;
import static hudson.init.InitMilestone.PLUGINS_STARTED;
import hudson.plugins.git.browser.GithubWeb;
import static hudson.scm.PollingResult.*;
import hudson.util.IOUtils;
import hudson.util.LogTaskListener;
import java.util.regex.Matcher;
import java.util.regex.Pattern;
import static org.apache.commons.lang.StringUtils.isBlank;

/**
 * Git SCM.
 *
 * @author Nigel Magnay
 * @author Andrew Bayer
 * @author Nicolas Deloof
 * @author Kohsuke Kawaguchi
 * ... and many others
 */
public class GitSCM extends GitSCMBackwardCompatibility {

    /**
     * Store a config version so we're able to migrate config on various
     * functionality upgrades.
     */
    private Long configVersion;
    /**
     * All the remote repositories that we know about.
     */
    private List<UserRemoteConfig> userRemoteConfigs;
    private transient List<RemoteConfig> remoteRepositories;
    /**
     * All the branches that we wish to care about building.
     */
    private List<BranchSpec> branches;
    private boolean doGenerateSubmoduleConfigurations;

    public String gitTool = null;
    private GitRepositoryBrowser browser;
    private Collection<SubmoduleConfig> submoduleCfg;
    public static final String GIT_BRANCH = "GIT_BRANCH";
    public static final String GIT_COMMIT = "GIT_COMMIT";
    public static final String GIT_PREVIOUS_COMMIT = "GIT_PREVIOUS_COMMIT";

    /**
     * All the configured extensions attached to this.
     */
    private DescribableList<GitSCMExtension,GitSCMExtensionDescriptor> extensions;

    public Collection<SubmoduleConfig> getSubmoduleCfg() {
        return submoduleCfg;
    }

    public void setSubmoduleCfg(Collection<SubmoduleConfig> submoduleCfg) {
        this.submoduleCfg = submoduleCfg;
    }

    static private List<UserRemoteConfig> createRepoList(String url) {
        List<UserRemoteConfig> repoList = new ArrayList<UserRemoteConfig>();
        repoList.add(new UserRemoteConfig(url, null, null, null));
        return repoList;
    }

    /**
     * A convenience constructor that sets everything to default.
     *
     * @param repositoryUrl
     *      Repository URL to clone from.
     */
    public GitSCM(String repositoryUrl) {
        this(
                createRepoList(repositoryUrl),
                Collections.singletonList(new BranchSpec("")),
                false, Collections.<SubmoduleConfig>emptyList(),
                null, null, null);
    }

//    @Restricted(NoExternalUse.class) // because this keeps changing
    @DataBoundConstructor
    public GitSCM(
            List<UserRemoteConfig> userRemoteConfigs,
            List<BranchSpec> branches,
            Boolean doGenerateSubmoduleConfigurations,
            Collection<SubmoduleConfig> submoduleCfg,
            GitRepositoryBrowser browser,
            String gitTool,
            List<GitSCMExtension> extensions) {

        // moved from createBranches
        if (branches == null) {
            branches = new ArrayList<BranchSpec>();
        }
        if (branches.isEmpty()) {
            branches.add(new BranchSpec("*/master"));
        }
        this.branches = branches;

        this.userRemoteConfigs = userRemoteConfigs;
        updateFromUserData();

        // TODO: getBrowserFromRequest
        this.browser = browser;

        // emulate bindJSON behavior here
        if (doGenerateSubmoduleConfigurations != null) {
            this.doGenerateSubmoduleConfigurations = doGenerateSubmoduleConfigurations;
        } else {
            this.doGenerateSubmoduleConfigurations = false;
        }

        if (submoduleCfg == null) {
            submoduleCfg = new ArrayList<SubmoduleConfig>();
        }
        this.submoduleCfg = submoduleCfg;

        this.configVersion = 2L;
        this.gitTool = gitTool;

        this.extensions = new DescribableList<GitSCMExtension, GitSCMExtensionDescriptor>(Saveable.NOOP,Util.fixNull(extensions));

        getBuildChooser(); // set the gitSCM field.
    }

    /**
     * All the configured extensions attached to this {@link GitSCM}.
     *
     * Going forward this is primarily how we'll support esoteric use cases.
     *
     * @since 1.EXTENSION
     */
    public DescribableList<GitSCMExtension, GitSCMExtensionDescriptor> getExtensions() {
        return extensions;
    }

    private void updateFromUserData() throws GitException {
        // do what newInstance used to do directly from the request data
        try {
            String[] pUrls = new String[userRemoteConfigs.size()];
            String[] repoNames = new String[userRemoteConfigs.size()];
            String[] refSpecs = new String[userRemoteConfigs.size()];
            for (int i = 0; i < userRemoteConfigs.size(); ++i) {
                pUrls[i] = userRemoteConfigs.get(i).getUrl();
                repoNames[i] = userRemoteConfigs.get(i).getName();
                refSpecs[i] = userRemoteConfigs.get(i).getRefspec();
            }
            this.remoteRepositories = DescriptorImpl.createRepositoryConfigurations(pUrls, repoNames, refSpecs);

            // TODO: replace with new repositories
        } catch (IOException e1) {
            throw new GitException("Error creating repositories", e1);
        }
    }

    public Object readResolve() throws IOException {
        // Migrate data

        // Default unspecified to v0
        if (configVersion == null) {
            configVersion = 0L;
        }


        if (source != null) {
            remoteRepositories = new ArrayList<RemoteConfig>();
            branches = new ArrayList<BranchSpec>();
            doGenerateSubmoduleConfigurations = false;

            List<RefSpec> rs = new ArrayList<RefSpec>();
            rs.add(new RefSpec("+refs/heads/*:refs/remotes/origin/*"));
            remoteRepositories.add(newRemoteConfig("origin", source, rs.toArray(new RefSpec[0])));
            if (branch != null) {
                branches.add(new BranchSpec(branch));
            } else {
                branches.add(new BranchSpec("*/master"));
            }
        }


        if (configVersion < 1 && branches != null) {
            // Migrate the branch specs from
            // single * wildcard, to ** wildcard.
            for (BranchSpec branchSpec : branches) {
                String name = branchSpec.getName();
                name = name.replace("*", "**");
                branchSpec.setName(name);
            }
        }

        if (remoteRepositories != null && userRemoteConfigs == null) {
            userRemoteConfigs = new ArrayList<UserRemoteConfig>();
            for(RemoteConfig cfg : remoteRepositories) {
                // converted as in config.jelly
                String url = "";
                if (cfg.getURIs().size() > 0 && cfg.getURIs().get(0) != null)
                    url = cfg.getURIs().get(0).toPrivateString();

                String refspec = "";
                if (cfg.getFetchRefSpecs().size() > 0 && cfg.getFetchRefSpecs().get(0) != null)
                    refspec = cfg.getFetchRefSpecs().get(0).toString();

                userRemoteConfigs.add(new UserRemoteConfig(url, cfg.getName(), refspec, null));
            }
        }

        // patch internal objects from user data
        // if (configVersion == 2) {
        if (remoteRepositories == null) {
            // if we don't catch GitException here, the whole job fails to load
            try {
                updateFromUserData();
            } catch (GitException e) {
                LOGGER.log(Level.WARNING, "Failed to load SCM data", e);
            }
        }

        if (extensions==null)
            extensions = new DescribableList<GitSCMExtension, GitSCMExtensionDescriptor>(Saveable.NOOP);

        readBackExtensionsFromLegacy();

        if (choosingStrategy != null && getBuildChooser().getClass()==DefaultBuildChooser.class) {
            for (BuildChooserDescriptor d : BuildChooser.all()) {
                if (choosingStrategy.equals(d.getLegacyId())) {
                    try {
                        setBuildChooser(d.clazz.newInstance());
                    } catch (InstantiationException e) {
                        LOGGER.log(Level.WARNING, "Failed to instantiate the build chooser", e);
                    } catch (IllegalAccessException e) {
                        LOGGER.log(Level.WARNING, "Failed to instantiate the build chooser", e);
                    }
                }
            }
        }

        getBuildChooser(); // set the gitSCM field.

        return this;
    }

    @Override
    public GitRepositoryBrowser getBrowser() {
        return browser;
    }
    
    @Override public RepositoryBrowser<?> guessBrowser() {
        if (remoteRepositories != null && remoteRepositories.size() == 1) {
            List<URIish> uris = remoteRepositories.get(0).getURIs();
            if (uris.size() == 1) {
                String uri = uris.get(0).toString();
                // TODO make extensible by introducing an abstract GitRepositoryBrowserDescriptor
                Matcher m = Pattern.compile("(https://github[.]com/[^/]+/[^/]+)[.]git").matcher(uri);
                if (m.matches()) {
                    return new GithubWeb(m.group(1) + "/");
                }
                m = Pattern.compile("git@github[.]com:([^/]+/[^/]+)[.]git").matcher(uri);
                if (m.matches()) {
                    return new GithubWeb("https://github.com/" + m.group(1) + "/");
                }
            }
        }
        return null;
    }

    public boolean isCreateAccountBasedOnEmail() {
        DescriptorImpl gitDescriptor = getDescriptor();
        return (gitDescriptor != null && gitDescriptor.isCreateAccountBasedOnEmail());
    }

    public BuildChooser getBuildChooser() {
        BuildChooser bc;

        BuildChooserSetting bcs = getExtensions().get(BuildChooserSetting.class);
        if (bcs!=null)  bc = bcs.getBuildChooser();
        else            bc = new DefaultBuildChooser();
        bc.gitSCM = this;
        return bc;
    }

    public void setBuildChooser(BuildChooser buildChooser) throws IOException {
        if (buildChooser.getClass()==DefaultBuildChooser.class) {
            getExtensions().remove(BuildChooserSetting.class);
        } else {
            getExtensions().replace(new BuildChooserSetting(buildChooser));
        }
    }

    @Deprecated
    public String getParamLocalBranch(Run<?, ?> build) throws IOException, InterruptedException {
        return getParamLocalBranch(build, new LogTaskListener(LOGGER, Level.INFO));
    }

    /**
     * Gets the parameter-expanded effective value in the context of the current build.
     */
    public String getParamLocalBranch(Run<?, ?> build, TaskListener listener) throws IOException, InterruptedException {
        String branch = getLocalBranch();
        // substitute build parameters if available
        return getParameterString(branch != null ? branch : null, build.getEnvironment(listener));
    }

    @Deprecated
    public List<RemoteConfig> getParamExpandedRepos(Run<?, ?> build) throws IOException, InterruptedException {
        return getParamExpandedRepos(build, new LogTaskListener(LOGGER, Level.INFO));
    }

    /**
     * Expand parameters in {@link #remoteRepositories} with the parameter values provided in the given build
     * and return them.
     *
     * @return can be empty but never null.
     */
    public List<RemoteConfig> getParamExpandedRepos(Run<?, ?> build, TaskListener listener) throws IOException, InterruptedException {
        List<RemoteConfig> expandedRepos = new ArrayList<RemoteConfig>();

        EnvVars env = build.getEnvironment(listener);

        for (RemoteConfig oldRepo : Util.fixNull(remoteRepositories)) {
            expandedRepos.add(
                newRemoteConfig(
                    getParameterString(oldRepo.getName(), env),
                    getParameterString(oldRepo.getURIs().get(0).toPrivateString(), env),
                    getRefSpecs(oldRepo, env).toArray(new RefSpec[0])));
        }

        return expandedRepos;
    }

    public RemoteConfig getRepositoryByName(String repoName) {
        for (RemoteConfig r : getRepositories()) {
            if (r.getName().equals(repoName)) {
                return r;
            }
        }

        return null;
    }

    @Exported
    public List<UserRemoteConfig> getUserRemoteConfigs() {
        return Collections.unmodifiableList(userRemoteConfigs);
    }

    public List<RemoteConfig> getRepositories() {
        // Handle null-value to ensure backwards-compatibility, ie project configuration missing the <repositories/> XML element
        if (remoteRepositories == null) {
            return new ArrayList<RemoteConfig>();
        }
        return remoteRepositories;
    }

    public String getGitTool() {
        return gitTool;
    }

    public static String getParameterString(String original, EnvVars env) {
        return env.expand(original);
    }

    private List<RefSpec> getRefSpecs(RemoteConfig repo, EnvVars env) {
        List<RefSpec> refSpecs = new ArrayList<RefSpec>();
        for (RefSpec refSpec : repo.getFetchRefSpecs()) {
            refSpecs.add(new RefSpec(getParameterString(refSpec.toString(), env)));
        }
        return refSpecs;
    }

    /**
     * If the configuration is such that we are tracking just one branch of one repository
     * return that branch specifier (in the form of something like "origin/master" or a SHA1-hash
     *
     * Otherwise return null.
     */
    private String getSingleBranch(EnvVars env) {
        // if we have multiple branches skip to advanced usecase
        if (getBranches().size() != 1 || getRepositories().size() != 1) {
            return null;
        }

        String branch = getBranches().get(0).getName();
        String repository = getRepositories().get(0).getName();

        // replace repository wildcard with repository name
        if (branch.startsWith("*/")) {
            branch = repository + branch.substring(1);
        }

        // if the branch name contains more wildcards then the simple usecase
        // does not apply and we need to skip to the advanced usecase
        if (branch.contains("*")) {
            return null;
        }

        // substitute build parameters if available
        branch = getParameterString(branch, env);

        // Check for empty string - replace with "**" when seen.
        if (branch.equals("")) {
            branch = "**";
        }

        return branch;
    }

    @Override
    public SCMRevisionState calcRevisionsFromBuild(Run<?, ?> abstractBuild, FilePath workspace, Launcher launcher, TaskListener taskListener) throws IOException, InterruptedException {
        return SCMRevisionState.NONE;
    }

    @Override
    public boolean requiresWorkspaceForPolling() {
        for (GitSCMExtension ext : getExtensions()) {
            if (ext.requiresWorkspaceForPolling()) return true;
        }
        return getSingleBranch(new EnvVars()) == null;
    }

    @Override
    public PollingResult compareRemoteRevisionWith(Job<?, ?> project, Launcher launcher, FilePath workspace, final TaskListener listener, SCMRevisionState baseline) throws IOException, InterruptedException {
        try {
            return compareRemoteRevisionWithImpl( project, launcher, workspace, listener);
        } catch (GitException e){
            throw new IOException2(e);
        }
    }

    private static Node workspaceToNode(FilePath workspace) { // TODO https://trello.com/c/doFFMdUm/46-filepath-getcomputer
        Jenkins j = Jenkins.getInstance();
        if (workspace.isRemote()) {
            for (Computer c : j.getComputers()) {
                if (c.getChannel() == workspace.getChannel()) {
                    Node n = c.getNode();
                    if (n != null) {
                        return n;
                    }
                }
            }
        }
        return j;
    }

    private PollingResult compareRemoteRevisionWithImpl(Job<?, ?> project, Launcher launcher, FilePath workspace, final TaskListener listener) throws IOException, InterruptedException {
        // Poll for changes. Are there any unbuilt revisions that Hudson ought to build ?

        listener.getLogger().println("Using strategy: " + getBuildChooser().getDisplayName());

        final Run lastBuild = project.getLastBuild();
        if (lastBuild == null) {
            // If we've never been built before, well, gotta build!
            listener.getLogger().println("[poll] No previous build, so forcing an initial build.");
            return BUILD_NOW;
        }

        final BuildData buildData = fixNull(getBuildData(lastBuild));
        if (buildData.lastBuild != null) {
            listener.getLogger().println("[poll] Last Built Revision: " + buildData.lastBuild.revision);
        }

        final String singleBranch = getSingleBranch(lastBuild.getEnvironment(listener));

        // fast remote polling needs a single branch and an existing last build
        if (!requiresWorkspaceForPolling() && buildData.lastBuild != null && buildData.lastBuild.getMarked() != null) {

            // FIXME this should not be a specific case, but have BuildChooser tell us if it can poll without workspace.

            final EnvVars environment = project instanceof AbstractProject ? GitUtils.getPollEnvironment((AbstractProject) project, workspace, launcher, listener, false) : new EnvVars();

            GitClient git = createClient(listener, environment, project, Jenkins.getInstance(), null);

            String gitRepo = getParamExpandedRepos(lastBuild, listener).get(0).getURIs().get(0).toString();
            ObjectId head = git.getHeadRev(gitRepo, getBranches().get(0).getName());

            if (head != null && buildData.lastBuild.getMarked().getSha1().equals(head)) {
                return NO_CHANGES;
            } else {
                return BUILD_NOW;
            }
        }

        final EnvVars environment = project instanceof AbstractProject ? GitUtils.getPollEnvironment((AbstractProject) project, workspace, launcher, listener) : new EnvVars();

        FilePath workingDirectory = workingDirectory(project,workspace,environment,listener);

        // (Re)build if the working directory doesn't exist
        if (workingDirectory == null || !workingDirectory.exists()) {
            return BUILD_NOW;
        }

        GitClient git = createClient(listener, environment, project, workspaceToNode(workspace), workingDirectory);

        if (git.hasGitRepo()) {
            // Repo is there - do a fetch
            listener.getLogger().println("Fetching changes from the remote Git repositories");

            // Fetch updates
            for (RemoteConfig remoteRepository : getParamExpandedRepos(lastBuild, listener)) {
                fetchFrom(git, listener, remoteRepository);
            }

            listener.getLogger().println("Polling for changes in");

            Collection<Revision> candidates = getBuildChooser().getCandidateRevisions(
                    true, singleBranch, git, listener, buildData, new BuildChooserContextImpl(project, null, environment));

            for (Revision c : candidates) {
                if (!isRevExcluded(git, c, listener, buildData)) {
                    return PollingResult.SIGNIFICANT;
                }
            }

            return NO_CHANGES;
        } else {
            listener.getLogger().println("No Git repository yet, an initial checkout is required");
            return PollingResult.SIGNIFICANT;
        }
    }

    /**
     * Allows {@link Builder}s and {@link Publisher}s to access a configured {@link GitClient} object to
     * perform additional git operations.
     */
    public GitClient createClient(TaskListener listener, EnvVars environment, Run<?,?> build, FilePath workspace) throws IOException, InterruptedException {
        FilePath ws = workingDirectory(build.getParent(), workspace, environment, listener);
        ws.mkdirs(); // ensure it exists
        return createClient(listener,environment, build.getParent(), workspaceToNode(workspace), ws);
    }

    /*package*/ GitClient createClient(TaskListener listener, EnvVars environment, Job project, Node n, FilePath ws) throws IOException, InterruptedException {

        String gitExe = getGitExe(n, listener);
        Git git = Git.with(listener, environment).in(ws).using(gitExe);

        GitClient c = git.getClient();
        for (GitSCMExtension ext : extensions) {
            c = ext.decorate(this,c);
        }

        for (UserRemoteConfig uc : getUserRemoteConfigs()) {
            if (uc.getCredentialsId() != null) {
                String url = uc.getUrl();
                StandardUsernameCredentials credentials = CredentialsMatchers
                        .firstOrNull(
                                CredentialsProvider.lookupCredentials(StandardUsernameCredentials.class, project,
                                        ACL.SYSTEM, URIRequirementBuilder.fromUri(url).build()),
                                CredentialsMatchers.allOf(CredentialsMatchers.withId(uc.getCredentialsId()),
                                        GitClient.CREDENTIALS_MATCHER));
                if (credentials != null) {
                    c.addCredentials(url, credentials);
                }
            }
        }
        // TODO add default credentials

        return c;
    }

    private BuildData fixNull(BuildData bd) {
        return bd != null ? bd : new BuildData(getScmName(), getUserRemoteConfigs()) /*dummy*/;
    }

    /**
     * Fetch information from a particular remote repository.
     *
     * @param git
     * @param listener
     * @param remoteRepository
     * @throws InterruptedException
     * @throws IOException
     */
    private void fetchFrom(GitClient git,
            TaskListener listener,
            RemoteConfig remoteRepository) throws InterruptedException, IOException {

        boolean first = true;
        for (URIish url : remoteRepository.getURIs()) {
            try {
                if (first) {
                    git.setRemoteUrl(remoteRepository.getName(), url.toPrivateASCIIString());
                    first = false;
                } else {
                    git.addRemoteUrl(remoteRepository.getName(), url.toPrivateASCIIString());
                }

                FetchCommand fetch = git.fetch_().from(url, remoteRepository.getFetchRefSpecs());
                for (GitSCMExtension extension : extensions) {
                    extension.decorateFetchCommand(this, git, listener, fetch);
                }
                fetch.execute();
            } catch (GitException ex) {
                throw new GitException("Failed to fetch from "+url.toString(), ex);
            }
        }
    }

    private RemoteConfig newRemoteConfig(String name, String refUrl, RefSpec... refSpec) {

        try {
            Config repoConfig = new Config();
            // Make up a repo config from the request parameters

            repoConfig.setString("remote", name, "url", refUrl);
            List<String> str = new ArrayList<String>();
            if(refSpec != null && refSpec.length > 0)
                for (RefSpec rs: refSpec)
                    str.add(rs.toString());
            repoConfig.setStringList("remote", name, "fetch", str);

            return RemoteConfig.getAllRemoteConfigs(repoConfig).get(0);
        } catch (Exception ex) {
            throw new GitException("Error trying to create JGit configuration", ex);
        }
    }

    public GitTool resolveGitTool(TaskListener listener) {
        if (gitTool == null) return GitTool.getDefaultInstallation();
        GitTool git =  Jenkins.getInstance().getDescriptorByType(GitTool.DescriptorImpl.class).getInstallation(gitTool);
        if (git == null) {
            listener.getLogger().println("selected Git installation does not exists. Using Default");
            git = GitTool.getDefaultInstallation();
        }
        return git;
    }

    public String getGitExe(Node builtOn, TaskListener listener) {
        return getGitExe(builtOn, null, listener);
    }

    /**
     * Exposing so that we can get this from GitPublisher.
     */
    public String getGitExe(Node builtOn, EnvVars env, TaskListener listener) {

        GitClientType client = GitClientType.ANY;
        for (GitSCMExtension ext : extensions) {
            try {
                client = client.combine(ext.getRequiredClient());
            } catch (GitClientConflictException e) {
                throw new RuntimeException(ext.getDescriptor().getDisplayName() + " extended Git behavior is incompatible with other behaviors");
            }
        }
        if (client == GitClientType.JGIT) return JGitTool.MAGIC_EXENAME;

        GitTool tool = resolveGitTool(listener);
        if (builtOn != null) {
            try {
                tool = tool.forNode(builtOn, listener);
            } catch (IOException e) {
                listener.getLogger().println("Failed to get git executable");
            } catch (InterruptedException e) {
                listener.getLogger().println("Failed to get git executable");
            }
        }
        if (env != null) {
            tool = tool.forEnvironment(env);
        }

        return tool.getGitExe();
    }

    /**
     * Web-bound method to let people look up a build by their SHA1 commit.
     */
    public AbstractBuild<?,?> getBySHA1(String sha1) {
        AbstractProject<?,?> p = Stapler.getCurrentRequest().findAncestorObject(AbstractProject.class);
        for (AbstractBuild b : p.getBuilds()) {
            BuildData d = b.getAction(BuildData.class);
            if (d!=null && d.lastBuild!=null) {
                Build lb = d.lastBuild;
                if (lb.isFor(sha1)) return b;
            }
        }
        return null;
    }

    /*package*/ static class BuildChooserContextImpl implements BuildChooserContext, Serializable {
        final Job project;
        final Run build;
        final EnvVars environment;

        BuildChooserContextImpl(Job project, Run build, EnvVars environment) {
            this.project = project;
            this.build = build;
            this.environment = environment;
        }

        public <T> T actOnBuild(ContextCallable<Run<?,?>, T> callable) throws IOException, InterruptedException {
            return callable.invoke(build,Hudson.MasterComputer.localChannel);
        }

        public <T> T actOnProject(ContextCallable<Job<?,?>, T> callable) throws IOException, InterruptedException {
            return callable.invoke(project, MasterComputer.localChannel);
        }

        public Run<?, ?> getBuild() {
            return build;
        }

        public EnvVars getEnvironment() {
            return environment;
        }

        private Object writeReplace() {
            return Channel.current().export(BuildChooserContext.class,new BuildChooserContext() {
                public <T> T actOnBuild(ContextCallable<Run<?,?>, T> callable) throws IOException, InterruptedException {
                    return callable.invoke(build,Channel.current());
                }

                public <T> T actOnProject(ContextCallable<Job<?,?>, T> callable) throws IOException, InterruptedException {
                    return callable.invoke(project,Channel.current());
                }

                public Run<?, ?> getBuild() {
                    return build;
                }

                public EnvVars getEnvironment() {
                    return environment;
                }
            });
        }
    }

    /**
     * Determines the commit to be built in this round, updating the working tree accordingly,
     * and return the information about the selected commit.
     *
     * <p>
     * For robustness, this method shouldn't assume too much about the state of the working tree when this method
     * is called. In a general case, a working tree is a left-over from the previous build, so it can be quite
     * messed up (such as HEAD pointing to a random branch.) It is expected that this method brings it back
     * to the predictable clean state by the time this method returns.
     */
    private @NonNull Build determineRevisionToBuild(final Run build,
                                              final BuildData buildData,
                                              final EnvVars environment,
                                              final GitClient git,
                                              final TaskListener listener) throws IOException, InterruptedException {
        PrintStream log = listener.getLogger();

        Revision marked = null;
        
        // every MatrixRun should build the same marked commit ID
        if (build instanceof MatrixRun) {
            MatrixBuild parentBuild = ((MatrixRun) build).getParentBuild();
            if (parentBuild != null) {
                BuildData parentBuildData = getBuildData(parentBuild);
                if (parentBuildData != null) {
                    Build lastBuild = parentBuildData.lastBuild;
                    if (lastBuild!=null)
                        marked = lastBuild.getMarked();
                }
            }
        }

<<<<<<< HEAD
        if( marked == null ) {
            // parameter forcing the commit ID to build
            final RevisionParameterAction rpa = build.getAction(RevisionParameterAction.class);
            if (rpa != null)
                return new Build(rpa.toRevision(git), build.getNumber(), null);
    
            final String singleBranch = environment.expand( getSingleBranch(environment) );
    
            final BuildChooserContext context = new BuildChooserContextImpl(build.getProject(), build, environment);
            Collection<Revision> candidates = getBuildChooser().getCandidateRevisions(
                    false, singleBranch, git, listener, buildData, context);
    
            if (candidates.size() == 0) {
                // getBuildCandidates should make the last item the last build, so a re-build
                // will build the last built thing.
                throw new AbortException("Couldn't find any revision to build. Verify the repository and branch configuration for this job.");
            }
    
            if (candidates.size() > 1) {
                log.println("Multiple candidate revisions");
                AbstractProject<?, ?> project = build.getProject();
                if (!project.isDisabled()) {
                    log.println("Scheduling another build to catch up with " + project.getFullDisplayName());
                    if (!project.scheduleBuild(0, new SCMTrigger.SCMTriggerCause())) {
                        log.println("WARNING: multiple candidate revisions, but unable to schedule build of " + project.getFullDisplayName());
                    }
                }
            }
            marked = candidates.iterator().next();
=======
        // parameter forcing the commit ID to build
        final RevisionParameterAction rpa = build.getAction(RevisionParameterAction.class);
        if (rpa != null)
            return new Build(rpa.toRevision(git), build.getNumber(), null);

        final String singleBranch = environment.expand( getSingleBranch(environment) );

        final BuildChooserContext context = new BuildChooserContextImpl(build.getParent(), build, environment);
        Collection<Revision> candidates = getBuildChooser().getCandidateRevisions(
                false, singleBranch, git, listener, buildData, context);

        if (candidates.size() == 0) {
            // getBuildCandidates should make the last item the last build, so a re-build
            // will build the last built thing.
            throw new AbortException("Couldn't find any revision to build. Verify the repository and branch configuration for this job.");
        }

        if (candidates.size() > 1) {
            log.println("Multiple candidate revisions");
            Job<?, ?> job = build.getParent();
            if (job instanceof AbstractProject) {
                AbstractProject project = (AbstractProject) job;
            if (!project.isDisabled()) {
                log.println("Scheduling another build to catch up with " + project.getFullDisplayName());
                if (!project.scheduleBuild(0, new SCMTrigger.SCMTriggerCause())) {
                    log.println("WARNING: multiple candidate revisions, but unable to schedule build of " + project.getFullDisplayName());
                }
            }
            }
>>>>>>> e1da80de
        }
        
        Revision rev = marked;
        //Modify the revision based on extensions
        for (GitSCMExtension ext : extensions) {
            rev = ext.decorateRevisionToBuild(this,build,git,listener,rev);
        }
        return new Build(marked, rev, build.getNumber(), null);
    }

    /**
     * Retrieve Git objects from the specified remotes by doing the likes of clone/fetch/pull/etc.
     *
     * By the end of this method, remote refs are updated to include all the commits found in the remote servers.
     */
    private void retrieveChanges(Run build, GitClient git, TaskListener listener) throws IOException, InterruptedException {
        final PrintStream log = listener.getLogger();

        List<RemoteConfig> repos = getParamExpandedRepos(build, listener);
        if (repos.isEmpty())    return; // defensive check even though this is an invalid configuration

        if (git.hasGitRepo()) {
            // It's an update
            if (repos.size() == 1)
                log.println("Fetching changes from the remote Git repository");
            else
                log.println(MessageFormat.format("Fetching changes from {0} remote Git repositories", repos.size()));
        } else {
            log.println("Cloning the remote Git repository");

            RemoteConfig rc = repos.get(0);
            try {
                CloneCommand cmd = git.clone_().url(rc.getURIs().get(0).toPrivateString()).repositoryName(rc.getName());
                for (GitSCMExtension ext : extensions) {
                    ext.decorateCloneCommand(this, build, git, listener, cmd);
                }
                cmd.execute();
            } catch (GitException ex) {
                ex.printStackTrace(listener.error("Error cloning remote repo '%s'", rc.getName()));
                throw new AbortException();
            }
        }

        for (RemoteConfig remoteRepository : repos) {
            fetchFrom(git, listener, remoteRepository);
        }
    }

    @Override
    public void checkout(Run<?, ?> build, Launcher launcher, FilePath workspace, TaskListener listener, File changelogFile, SCMRevisionState baseline)
            throws IOException, InterruptedException {

        if (VERBOSE)
            listener.getLogger().println("Using strategy: " + getBuildChooser().getDisplayName());

        BuildData previousBuildData = getBuildData(build.getPreviousBuild());   // read only
        BuildData buildData = copyBuildData(build.getPreviousBuild());
        build.addAction(buildData);
        if (VERBOSE && buildData.lastBuild != null) {
            listener.getLogger().println("Last Built Revision: " + buildData.lastBuild.revision);
        }

        EnvVars environment = build.getEnvironment(listener);
        GitClient git = createClient(listener, environment, build, workspace);

        for (GitSCMExtension ext : extensions) {
            ext.beforeCheckout(this, build, git, listener);
        }

        retrieveChanges(build, git, listener);
        Build revToBuild = determineRevisionToBuild(build, buildData, environment, git, listener);

        environment.put(GIT_COMMIT, revToBuild.revision.getSha1String());
        Branch branch = Iterables.getFirst(revToBuild.revision.getBranches(),null);
        if (branch!=null)   // null for a detached HEAD
            environment.put(GIT_BRANCH, branch.getName());

        listener.getLogger().println("Checking out " + revToBuild.revision);

        CheckoutCommand checkoutCommand = git.checkout().branch(getParamLocalBranch(build, listener)).ref(revToBuild.revision.getSha1String()).deleteBranchIfExist(true);
        for (GitSCMExtension ext : this.getExtensions()) {
            ext.decorateCheckoutCommand(this, build, git, listener, checkoutCommand);
        }

        try {
          checkoutCommand.execute();
        } catch(GitLockFailedException e) {
            // Rethrow IOException so the retry will be able to catch it
            throw new IOException("Could not checkout " + revToBuild.revision.getSha1String(), e);
        }

        buildData.saveBuild(revToBuild);
        build.addAction(new GitTagAction(build, workspace, buildData));

        if (changelogFile != null) {
            computeChangeLog(git, revToBuild.revision, listener, previousBuildData, new FilePath(changelogFile),
                    new BuildChooserContextImpl(build.getParent(), build, environment));
        }

        for (GitSCMExtension ext : extensions) {
            ext.onCheckoutCompleted(this, build, git,listener);
        }
    }

    /**
     * Build up change log from all the branches that we've merged into {@code revToBuild}.
     *
     * <p>
     * Intuitively, a changelog is a list of commits that's added since the "previous build" to the current build.
     * However, because of the multiple branch support in Git, this notion is ambiguous. For example, consider the
     * following commit graph where M1...M4 belongs to branch M, B1..B2 belongs to branch B, and so on:
     *
     * <pre>
     *    M1 -> M2 -> M3 -> M4
     *  /   \     \     \
     * S ->  B1 -> B2    \
     *  \                 \
     *   C1 ---------------> C2
     * </pre>
     *
     * <p>
     * If Jenkin built B1, C1, B2, C3 in that order, then one'd prefer that the changelog of B2 only shows
     * just B1..B2, not C1..B2. To do this, we attribute every build to specific branches, and when we say
     * "since the previous build", what we really mean is "since the last build that built the same branch".
     *
     * <p>
     * TODO: if a branch merge is configured, then the first build will end up listing all the changes
     * in the upstream branch, which may be too many. To deal with this nicely, BuildData needs to remember
     * when we started merging this branch so that we can properly detect if the current build is the
     * first build that's merging a new branch.
     *
     * Another possibly sensible option is to always exclude all the commits that are happening in the remote branch.
     * Picture yourself developing a feature branch that closely tracks a busy mainline, then you might
     * not really care the changes going on in the main line. In this way, the changelog only lists your changes,
     * so "notify those who break the build" will not spam upstream developers, too.
     *
     * @param git
     *      Used for invoking Git
     * @param revToBuild
     *      Points to the revision we'll be building. This includes all the branches we've merged.
     * @param listener
     *      Used for writing to build console
     * @param previousBuildData
     *      Information that captures what we did during the last build. We need this for changelog,
     *      or else we won't know where to stop.
     */
    private void computeChangeLog(GitClient git, Revision revToBuild, TaskListener listener, BuildData previousBuildData, FilePath changelogFile, BuildChooserContext context) throws IOException, InterruptedException {
        Writer out = new OutputStreamWriter(changelogFile.write(),"UTF-8");

        boolean executed = false;
        ChangelogCommand changelog = git.changelog();
        changelog.includes(revToBuild.getSha1());
        try {
            boolean exclusion = false;
            for (Branch b : revToBuild.getBranches()) {
                Build lastRevWas = getBuildChooser().prevBuildForChangelog(b.getName(), previousBuildData, git, context);
                if (lastRevWas != null && git.isCommitInRepo(lastRevWas.getSHA1())) {
                    changelog.excludes(lastRevWas.getSHA1());
                    exclusion = true;
                }
            }
            if (!exclusion) {
                // this is the first time we are building this branch, so there's no base line to compare against.
                // if we force the changelog, it'll contain all the changes in the repo, which is not what we want.
                listener.getLogger().println("First time build. Skipping changelog.");
            } else {
                changelog.to(out).max(MAX_CHANGELOG).execute();
                executed = true;
            }
        } catch (GitException ge) {
            ge.printStackTrace(listener.error("Unable to retrieve changeset"));
        } finally {
            if (!executed) changelog.abort();
            IOUtils.closeQuietly(out);
        }
    }

    public void buildEnvVars(AbstractBuild<?, ?> build, java.util.Map<String, String> env) {
        super.buildEnvVars(build, env);
        Revision rev = fixNull(getBuildData(build)).getLastBuiltRevision();
        if (rev!=null) {
            Branch branch = Iterables.getFirst(rev.getBranches(), null);
            if (branch!=null) {
                env.put(GIT_BRANCH, branch.getName());

                String prevCommit = getLastBuiltCommitOfBranch(build, branch);
                if (prevCommit != null) {
                    env.put(GIT_PREVIOUS_COMMIT, prevCommit);
                }
            }

            env.put(GIT_COMMIT, fixEmpty(rev.getSha1String()));
        }

       
        if (userRemoteConfigs.size()==1){
            env.put("GIT_URL", userRemoteConfigs.get(0).getUrl());
        } else {
            int count=1;
            for(UserRemoteConfig config:userRemoteConfigs)   {
                env.put("GIT_URL_"+count, config.getUrl());
                count++;
            }  
        }

        getDescriptor().populateEnvironmentVariables(env);
        for (GitSCMExtension ext : extensions) {
            ext.populateEnvironmentVariables(this, env);
        }
    }

    private String getLastBuiltCommitOfBranch(AbstractBuild<?, ?> build, Branch branch) {
        String prevCommit = null;
        if (build.getPreviousBuiltBuild() != null) {
            final Build lastBuildOfBranch = fixNull(getBuildData(build.getPreviousBuiltBuild())).getLastBuildOfBranch(branch.getName());
            if (lastBuildOfBranch != null) {
                Revision previousRev = lastBuildOfBranch.getRevision();
                if (previousRev != null) {
                    prevCommit = previousRev.getSha1String();
                }
            }
        }
        return prevCommit;
    }

    @Override
    public ChangeLogParser createChangeLogParser() {
        return new GitChangeLogParser(getExtensions().get(AuthorInChangelog.class)!=null);
    }

    @Extension
    public static final class DescriptorImpl extends SCMDescriptor<GitSCM> {

        private String gitExe;
        private String globalConfigName;
        private String globalConfigEmail;
        private boolean createAccountBasedOnEmail;
//        private GitClientType defaultClientType = GitClientType.GITCLI;

        public DescriptorImpl() {
            super(GitSCM.class, GitRepositoryBrowser.class);
            load();
        }

        public String getDisplayName() {
            return "Git";
        }

        @Override public boolean isApplicable(Job project) {
            return true;
        }

        public List<GitSCMExtensionDescriptor> getExtensionDescriptors() {
            return GitSCMExtensionDescriptor.all();
        }

        public boolean showGitToolOptions() {
            return Jenkins.getInstance().getDescriptorByType(GitTool.DescriptorImpl.class).getInstallations().length>1;
        }

        /**
         * Lists available toolinstallations.
         * @return  list of available git tools
         */
        public List<GitTool> getGitTools() {
            GitTool[] gitToolInstallations = Hudson.getInstance().getDescriptorByType(GitTool.DescriptorImpl.class).getInstallations();
            return Arrays.asList(gitToolInstallations);
        }

        public ListBoxModel doFillGitToolItems() {
            ListBoxModel r = new ListBoxModel();
            for (GitTool git : getGitTools()) {
                r.add(git.getName());
            }
            return r;
        }

        /**
         * Path to git executable.
         * @deprecated
         * @see GitTool
         */
        @Deprecated
        public String getGitExe() {
            return gitExe;
        }

        /**
         * Global setting to be used in call to "git config user.name".
         */
        public String getGlobalConfigName() {
            return fixEmptyAndTrim(globalConfigName);
        }

        public void setGlobalConfigName(String globalConfigName) {
            this.globalConfigName = globalConfigName;
        }

        /**
         * Global setting to be used in call to "git config user.email".
         */
        public String getGlobalConfigEmail() {
            return fixEmptyAndTrim(globalConfigEmail);
        }

        public void setGlobalConfigEmail(String globalConfigEmail) {
            this.globalConfigEmail = globalConfigEmail;
        }

        public boolean isCreateAccountBasedOnEmail() {
            return createAccountBasedOnEmail;
        }

        public void setCreateAccountBasedOnEmail(boolean createAccountBasedOnEmail) {
            this.createAccountBasedOnEmail = createAccountBasedOnEmail;
        }

        /**
         * Old configuration of git executable - exposed so that we can
         * migrate this setting to GitTool without deprecation warnings.
         */
        public String getOldGitExe() {
            return gitExe;
        }

        /**
         * Determine the browser from the scmData contained in the {@link StaplerRequest}.
         *
         * @param scmData
         * @return browser based on request scmData
         */
        private GitRepositoryBrowser getBrowserFromRequest(final StaplerRequest req, final JSONObject scmData) {
            if (scmData.containsKey("browser")) {
                return req.bindJSON(GitRepositoryBrowser.class, scmData.getJSONObject("browser"));
            } else {
                return null;
            }
        }

        public static List<RemoteConfig> createRepositoryConfigurations(String[] urls,
                String[] repoNames,
                String[] refs) throws IOException {

            List<RemoteConfig> remoteRepositories;
            Config repoConfig = new Config();
            // Make up a repo config from the request parameters

            String[] names = repoNames;

            names = GitUtils.fixupNames(names, urls);

            for (int i = 0; i < names.length; i++) {
                String url = urls[i];
                if (url == null) {
                    continue;
                }
                String name = names[i];
                name = name.replace(' ', '_');

                if (isBlank(refs[i])) {
                    refs[i] = "+refs/heads/*:refs/remotes/" + name + "/*";
                }

                repoConfig.setString("remote", name, "url", url);
                repoConfig.setStringList("remote", name, "fetch", new ArrayList<String>(Arrays.asList(refs[i].split("\\s+"))));
            }

            try {
                remoteRepositories = RemoteConfig.getAllRemoteConfigs(repoConfig);
            } catch (Exception e) {
                throw new GitException("Error creating repositories", e);
            }
            return remoteRepositories;
        }

        public static PreBuildMergeOptions createMergeOptions(UserMergeOptions mergeOptionsBean,
                List<RemoteConfig> remoteRepositories)
                throws FormException {
            PreBuildMergeOptions mergeOptions = new PreBuildMergeOptions();
            if (mergeOptionsBean != null) {
                RemoteConfig mergeRemote = null;
                String mergeRemoteName = mergeOptionsBean.getMergeRemote().trim();
                if (mergeRemoteName.length() == 0) {
                    mergeRemote = remoteRepositories.get(0);
                } else {
                    for (RemoteConfig remote : remoteRepositories) {
                        if (remote.getName().equals(mergeRemoteName)) {
                            mergeRemote = remote;
                            break;
                        }
                    }
                }
                if (mergeRemote == null) {
                    throw new FormException("No remote repository configured with name '" + mergeRemoteName + "'", "git.mergeRemote");
                }
                mergeOptions.setMergeRemote(mergeRemote);
                mergeOptions.setMergeTarget(mergeOptionsBean.getMergeTarget());
                mergeOptions.setMergeStrategy(mergeOptionsBean.getMergeStrategy());
            }

            return mergeOptions;
        }

        public FormValidation doGitRemoteNameCheck(StaplerRequest req)
                throws IOException, ServletException {
            String mergeRemoteName = req.getParameter("value");
            boolean isMerge = req.getParameter("isMerge") != null;

            // Added isMerge because we don't want to allow empty remote names for tag/branch pushes.
            if (mergeRemoteName.length() == 0 && isMerge) {
                return FormValidation.ok();
            }

            String[] urls = req.getParameterValues("repo.url");
            String[] names = req.getParameterValues("repo.name");
            if (urls != null && names != null)
                for (String name : GitUtils.fixupNames(names, urls))
                    if (name.equals(mergeRemoteName))
                        return FormValidation.ok();

            return FormValidation.error("No remote repository configured with name '" + mergeRemoteName + "'");
        }

        @Override
        public boolean configure(StaplerRequest req, JSONObject formData) throws FormException {
            req.bindJSON(this, formData);
            save();
            return true;
        }

        /**
         * Fill in the environment variables for launching git
         */
        public void populateEnvironmentVariables(Map<String,String> env) {
            String name = getGlobalConfigName();
            if (name!=null) {
                env.put("GIT_COMMITTER_NAME", name);
                env.put("GIT_AUTHOR_NAME", name);
            }
            String email = getGlobalConfigEmail();
            if (email!=null) {
                env.put("GIT_COMMITTER_EMAIL", email);
                env.put("GIT_AUTHOR_EMAIL", email);
            }
        }

//        public GitClientType getDefaultClientType() {
//            return defaultClientType;
//        }
//
//        public void setDefaultClientType(String defaultClientType) {
//            this.defaultClientType = GitClientType.valueOf(defaultClientType);
//        }
    }

    private static final long serialVersionUID = 1L;

    public boolean isDoGenerateSubmoduleConfigurations() {
        return this.doGenerateSubmoduleConfigurations;
    }

    @Exported
    public List<BranchSpec> getBranches() {
        return branches;
    }

    @Override public String getKey() {
        String name = getScmName();
        if (name != null) {
            return name;
        }
        StringBuilder b = new StringBuilder("git");
        for (RemoteConfig cfg : getRepositories()) {
            for (URIish uri : cfg.getURIs()) {
                b.append(' ').append(uri.toString());
            }
        }
        return b.toString();
    }

    /**
     * Use {@link PreBuildMerge}.
     */
    @Exported
    @Deprecated
    public PreBuildMergeOptions getMergeOptions() throws FormException {
        return DescriptorImpl.createMergeOptions(getUserMergeOptions(), remoteRepositories);
    }

    private boolean isRelevantBuildData(BuildData bd) {
        for(UserRemoteConfig c : getUserRemoteConfigs()) {
            if(bd.hasBeenReferenced(c.getUrl())) {
                return true;
            }
        }
        return false;
    }

    /**
     * @deprecated
     */
    public BuildData getBuildData(Run build, boolean clone) {
        return clone ? copyBuildData(build) : getBuildData(build);
    }

    /**
     * Like {@link #getBuildData(Run)}, but copy the data into a new object,
     * which is used as the first step for updating the data for the next build.
     */
    public BuildData copyBuildData(Run build) {
        BuildData base = getBuildData(build);
        if (base==null)
            return new BuildData(getScmName(), getUserRemoteConfigs());
        else
            return base.clone();
    }

    /**
     * Find the build log (BuildData) recorded with the last build that completed. BuildData
     * may not be recorded if an exception occurs in the plugin logic.
     *
     * @param build
     * @return the last recorded build data
     */
    public @CheckForNull BuildData getBuildData(Run build) {
        BuildData buildData = null;
        while (build != null) {
            List<BuildData> buildDataList = build.getActions(BuildData.class);
            for (BuildData bd : buildDataList) {
                if (bd != null && isRelevantBuildData(bd)) {
                    buildData = bd;
                    break;
                }
            }
            if (buildData != null) {
                break;
            }
            build = build.getPreviousBuild();
        }

        return buildData;
    }

    /**
     * Given the workspace, gets the working directory, which will be the workspace
     * if no relative target dir is specified. Otherwise, it'll be "workspace/relativeTargetDir".
     *
     * @param workspace
     * @return working directory or null if workspace is null
     */
    protected FilePath workingDirectory(Job<?,?> context, FilePath workspace, EnvVars environment, TaskListener listener) throws IOException, InterruptedException {
        // JENKINS-10880: workspace can be null
        if (workspace == null) {
            return null;
        }

        for (GitSCMExtension ext : extensions) {
            FilePath r = ext.getWorkingDirectory(this, context, workspace, environment, listener);
            if (r!=null)    return r;
        }
        return workspace;
    }

    /**
     * Given a Revision "r", check whether the list of revisions "COMMITS_WE_HAVE_BUILT..r" are to be entirely excluded given the exclusion rules
     *
     * @param git GitClient object
     * @param r Revision object
     * @param listener
     * @return true if any exclusion files are matched, false otherwise.
     */
    private boolean isRevExcluded(GitClient git, Revision r, TaskListener listener, BuildData buildData) throws IOException, InterruptedException {
        try {
            List<String> revShow;
            if (buildData != null && buildData.lastBuild != null) {
                revShow  = git.showRevision(buildData.lastBuild.revision.getSha1(), r.getSha1());
            } else {
                revShow  = git.showRevision(r.getSha1());
            }

            revShow.add("commit "); // sentinel value

            int start=0, idx=0;
            for (String line : revShow) {
                if (line.startsWith("commit ") && idx!=0) {
                    GitChangeSet change = new GitChangeSet(revShow.subList(start,idx), getExtensions().get(AuthorInChangelog.class)!=null);

                    Boolean excludeThisCommit=null;
                    for (GitSCMExtension ext : extensions) {
                        excludeThisCommit = ext.isRevExcluded(this, git, change, listener, buildData);
                        if (excludeThisCommit!=null)
                            break;
                    }
                    if (excludeThisCommit==null || !excludeThisCommit)
                        return false;    // this sequence of commits have one commit that we want to build
                    start = idx;
                }

                idx++;
            }

            assert start==revShow.size()-1;

            // every commit got excluded
            return true;
        } catch (GitException e) {
            e.printStackTrace(listener.error("Failed to determine if we want to exclude " + r.getSha1String()));
            return false;   // for historical reason this is not considered a fatal error.
        }
    }


    @Initializer(after=PLUGINS_STARTED)
    public static void onLoaded() {
        DescriptorImpl desc = Jenkins.getInstance().getDescriptorByType(DescriptorImpl.class);

        if (desc.getOldGitExe() != null) {
            String exe = desc.getOldGitExe();
            String defaultGit = GitTool.getDefaultInstallation().getGitExe();
            if (exe.equals(defaultGit)) {
                return;
            }
            System.err.println("[WARNING] you're using deprecated gitexe attribute to configure git plugin. Use Git installations");
        }
    }

    @Initializer(before=JOB_LOADED)
    public static void configureXtream() {
        Run.XSTREAM.registerConverter(new ObjectIdConverter());
        Items.XSTREAM.registerConverter(new RemoteConfigConverter(Items.XSTREAM));
        Items.XSTREAM.alias("org.spearce.jgit.transport.RemoteConfig", RemoteConfig.class);
    }

    private static final Logger LOGGER = Logger.getLogger(GitSCM.class.getName());

    /**
     * Set to true to enable more logging to build's {@link TaskListener}.
     * Used by various classes in this package.
     */
    public static boolean VERBOSE = Boolean.getBoolean(GitSCM.class.getName() + ".verbose");

    /**
     * To avoid pointlessly large changelog, we'll limit the number of changes up to this.
     */
    public static final int MAX_CHANGELOG = Integer.getInteger(GitSCM.class.getName()+".maxChangelog",1024);
}<|MERGE_RESOLUTION|>--- conflicted
+++ resolved
@@ -820,67 +820,40 @@
             }
         }
 
-<<<<<<< HEAD
         if( marked == null ) {
             // parameter forcing the commit ID to build
             final RevisionParameterAction rpa = build.getAction(RevisionParameterAction.class);
             if (rpa != null)
                 return new Build(rpa.toRevision(git), build.getNumber(), null);
-    
+
             final String singleBranch = environment.expand( getSingleBranch(environment) );
-    
-            final BuildChooserContext context = new BuildChooserContextImpl(build.getProject(), build, environment);
+
+            final BuildChooserContext context = new BuildChooserContextImpl(build.getParent(), build, environment);
             Collection<Revision> candidates = getBuildChooser().getCandidateRevisions(
                     false, singleBranch, git, listener, buildData, context);
-    
+
             if (candidates.size() == 0) {
                 // getBuildCandidates should make the last item the last build, so a re-build
                 // will build the last built thing.
                 throw new AbortException("Couldn't find any revision to build. Verify the repository and branch configuration for this job.");
             }
-    
+
             if (candidates.size() > 1) {
                 log.println("Multiple candidate revisions");
-                AbstractProject<?, ?> project = build.getProject();
-                if (!project.isDisabled()) {
-                    log.println("Scheduling another build to catch up with " + project.getFullDisplayName());
-                    if (!project.scheduleBuild(0, new SCMTrigger.SCMTriggerCause())) {
-                        log.println("WARNING: multiple candidate revisions, but unable to schedule build of " + project.getFullDisplayName());
+                Job<?, ?> job = build.getParent();
+                if (job instanceof AbstractProject) {
+                    AbstractProject project = (AbstractProject) job;
+                    if (!project.isDisabled()) {
+                        log.println("Scheduling another build to catch up with " + project.getFullDisplayName());
+                        if (!project.scheduleBuild(0, new SCMTrigger.SCMTriggerCause())) {
+                            log.println("WARNING: multiple candidate revisions, but unable to schedule build of " + project.getFullDisplayName());
+                        }
                     }
                 }
-            }
+
+            }
+            
             marked = candidates.iterator().next();
-=======
-        // parameter forcing the commit ID to build
-        final RevisionParameterAction rpa = build.getAction(RevisionParameterAction.class);
-        if (rpa != null)
-            return new Build(rpa.toRevision(git), build.getNumber(), null);
-
-        final String singleBranch = environment.expand( getSingleBranch(environment) );
-
-        final BuildChooserContext context = new BuildChooserContextImpl(build.getParent(), build, environment);
-        Collection<Revision> candidates = getBuildChooser().getCandidateRevisions(
-                false, singleBranch, git, listener, buildData, context);
-
-        if (candidates.size() == 0) {
-            // getBuildCandidates should make the last item the last build, so a re-build
-            // will build the last built thing.
-            throw new AbortException("Couldn't find any revision to build. Verify the repository and branch configuration for this job.");
-        }
-
-        if (candidates.size() > 1) {
-            log.println("Multiple candidate revisions");
-            Job<?, ?> job = build.getParent();
-            if (job instanceof AbstractProject) {
-                AbstractProject project = (AbstractProject) job;
-            if (!project.isDisabled()) {
-                log.println("Scheduling another build to catch up with " + project.getFullDisplayName());
-                if (!project.scheduleBuild(0, new SCMTrigger.SCMTriggerCause())) {
-                    log.println("WARNING: multiple candidate revisions, but unable to schedule build of " + project.getFullDisplayName());
-                }
-            }
-            }
->>>>>>> e1da80de
         }
         
         Revision rev = marked;
