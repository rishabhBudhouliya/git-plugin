package hudson.plugins.git;

import static hudson.Util.fixEmptyAndTrim;
import static hudson.init.InitMilestone.PLUGINS_PREPARED;
import static hudson.init.InitMilestone.PLUGINS_STARTED;

import hudson.AbortException;
import hudson.EnvVars;
import hudson.Extension;
import hudson.FilePath;
import hudson.FilePath.FileCallable;
import hudson.Launcher;
import hudson.Util;
import hudson.init.InitMilestone;
import hudson.init.Initializer;
import hudson.matrix.MatrixBuild;
import hudson.matrix.MatrixRun;
import hudson.model.*;
import hudson.model.Descriptor.FormException;
import hudson.model.Hudson.MasterComputer;
import hudson.plugins.git.browser.GitRepositoryBrowser;
import hudson.plugins.git.browser.GitWeb;
import hudson.plugins.git.opt.PreBuildMergeOptions;
import hudson.plugins.git.util.Build;
import hudson.plugins.git.util.BuildChooser;
import hudson.plugins.git.util.BuildChooserContext;
import hudson.plugins.git.util.BuildChooserDescriptor;
import hudson.plugins.git.util.BuildData;
import hudson.plugins.git.util.DefaultBuildChooser;
import hudson.plugins.git.util.GitUtils;
import hudson.remoting.Channel;
import hudson.remoting.VirtualChannel;
import hudson.scm.ChangeLogParser;
import hudson.scm.NullSCM;
import hudson.scm.PollingResult;
import hudson.scm.SCM;
import hudson.scm.SCMDescriptor;
import hudson.scm.SCMRevisionState;
import hudson.util.FormValidation;
import hudson.util.IOUtils;

import java.io.File;
import java.io.FileOutputStream;
import java.io.IOException;
import java.io.PrintStream;
import java.io.Serializable;
import java.net.MalformedURLException;
import java.text.MessageFormat;
import java.util.ArrayList;
import java.util.Arrays;
import java.util.Collection;
import java.util.Collections;
import java.util.HashSet;
import java.util.List;
import java.util.Set;
import java.util.logging.Level;
import java.util.logging.Logger;
import java.util.regex.Pattern;
import javax.servlet.ServletException;

import jenkins.model.Jenkins;
import org.eclipse.jgit.lib.Config;
import org.eclipse.jgit.lib.ObjectId;
import org.eclipse.jgit.transport.RefSpec;
import org.eclipse.jgit.transport.RemoteConfig;
import org.kohsuke.stapler.*;
import org.kohsuke.stapler.export.Exported;

import net.sf.json.JSONObject;

/**
 * Git SCM.
 *
 * @author Nigel Magnay
 */
public class GitSCM extends SCM implements Serializable {

    // old fields are left so that old config data can be read in, but
    // they are deprecated. transient so that they won't show up in XML
    // when writing back
    @Deprecated
    transient String source;
    @Deprecated
    transient String branch;
    /**
     * Store a config version so we're able to migrate config on various
     * functionality upgrades.
     */
    private Long configVersion;
    /**
     * All the remote repositories that we know about.
     */
    private List<UserRemoteConfig> userRemoteConfigs;
    private transient List<RemoteConfig> remoteRepositories;
    /**
     * All the branches that we wish to care about building.
     */
    private List<BranchSpec> branches;
    /**
     * Optional local branch to work on.
     */
    private String localBranch;
    /**
     * Options for merging before a build.
     */
    private UserMergeOptions userMergeOptions;
    private transient PreBuildMergeOptions mergeOptions;
    /**
     * Use --recursive flag on submodule commands - requires git>=1.6.5
     */
    private boolean disableSubmodules;
    private boolean recursiveSubmodules;
    private boolean doGenerateSubmoduleConfigurations;
    private boolean authorOrCommitter;
    private boolean clean;
    private boolean wipeOutWorkspace;
    private boolean pruneBranches;
    private boolean remotePoll;
    private boolean ignoreNotifyCommit;
    private boolean useShallowClone;

    /**
     * @deprecated
     *      Replaced by {@link #buildChooser} instead.
     */
    private transient String choosingStrategy;
    private BuildChooser buildChooser;
    public String gitTool = null;
    private GitRepositoryBrowser browser;
    private Collection<SubmoduleConfig> submoduleCfg;
    public static final String GIT_BRANCH = "GIT_BRANCH";
    public static final String GIT_COMMIT = "GIT_COMMIT";
    private String relativeTargetDir;
    private String reference;
    private String excludedRegions;
    private String excludedUsers;
    private String gitConfigName;
    private String gitConfigEmail;
    private boolean skipTag;
    private String includedRegions;
    private String scmName;

    public Collection<SubmoduleConfig> getSubmoduleCfg() {
        return submoduleCfg;
    }

    public void setSubmoduleCfg(Collection<SubmoduleConfig> submoduleCfg) {
        this.submoduleCfg = submoduleCfg;
    }

    static private List<UserRemoteConfig> createRepoList(String url) {
        List<UserRemoteConfig> repoList = new ArrayList<UserRemoteConfig>();
        repoList.add(new UserRemoteConfig(url, null, null));
        return repoList;
    }

    /**
     * A convenience constructor that sets everything to default.
     *
     * @param repositoryUrl
     *      Repository URL to clone from.
     */
    public GitSCM(String repositoryUrl) {
        this(
                null,
                createRepoList(repositoryUrl),
                Collections.singletonList(new BranchSpec("")),
                null,
                false, Collections.<SubmoduleConfig>emptyList(), false,
                false, new DefaultBuildChooser(), null, null, false, null,
                null,
                null, null, null, false, false, false, false, null, null, false, null, false, false);
    }

    @DataBoundConstructor
    public GitSCM(
            String scmName,
            List<UserRemoteConfig> userRemoteConfigs,
            List<BranchSpec> branches,
            UserMergeOptions userMergeOptions,
            Boolean doGenerateSubmoduleConfigurations,
            Collection<SubmoduleConfig> submoduleCfg,
            boolean clean,
            boolean wipeOutWorkspace,
            BuildChooser buildChooser, GitRepositoryBrowser browser,
            String gitTool,
            boolean authorOrCommitter,
            String relativeTargetDir,
            String reference,
            String excludedRegions,
            String excludedUsers,
            String localBranch,
            boolean disableSubmodules,
            boolean recursiveSubmodules,
            boolean pruneBranches,
            boolean remotePoll,
            String gitConfigName,
            String gitConfigEmail,
            boolean skipTag,
            String includedRegions,
            boolean ignoreNotifyCommit,
            boolean useShallowClone) {

        this.scmName = scmName;

        // moved from createBranches
        if (branches == null) {
            branches = new ArrayList<BranchSpec>();
        }
        if (branches.isEmpty()) {
            branches.add(new BranchSpec("*/master"));
        }
        this.branches = branches;

        this.localBranch = Util.fixEmptyAndTrim(localBranch);

        this.userRemoteConfigs = userRemoteConfigs;
        this.userMergeOptions = userMergeOptions;
        updateFromUserData();

        // TODO: getBrowserFromRequest
        this.browser = browser;

        // emulate bindJSON behavior here
        if (doGenerateSubmoduleConfigurations != null) {
            this.doGenerateSubmoduleConfigurations = doGenerateSubmoduleConfigurations.booleanValue();
        } else {
            this.doGenerateSubmoduleConfigurations = false;
        }

        if (submoduleCfg == null) {
            submoduleCfg = new ArrayList<SubmoduleConfig>();
        }
        this.submoduleCfg = submoduleCfg;

        this.clean = clean;
        this.wipeOutWorkspace = wipeOutWorkspace;
        this.configVersion = 2L;
        this.gitTool = gitTool;
        this.authorOrCommitter = authorOrCommitter;
        this.buildChooser = buildChooser;
        this.relativeTargetDir = relativeTargetDir;
        this.reference = reference;
        this.excludedRegions = excludedRegions;
        this.excludedUsers = excludedUsers;
        this.disableSubmodules = disableSubmodules;
        this.recursiveSubmodules = recursiveSubmodules;
        this.pruneBranches = pruneBranches;
        this.ignoreNotifyCommit = ignoreNotifyCommit;
        this.useShallowClone = useShallowClone;
        if (remotePoll
            && (branches.size() != 1
            || branches.get(0).getName().contains("*")
            || userRemoteConfigs.size() != 1
            || (excludedRegions != null && excludedRegions.length() > 0)
            || (submoduleCfg.size() != 0)
            || (excludedUsers != null && excludedUsers.length() > 0))) {
            LOGGER.log(Level.WARNING, "Cannot poll remotely with current configuration.");
            this.remotePoll = false;
        } else {
            this.remotePoll = remotePoll;
        }

        this.gitConfigName = gitConfigName;
        this.gitConfigEmail = gitConfigEmail;
        this.skipTag = skipTag;
        this.includedRegions = includedRegions;
        buildChooser.gitSCM = this; // set the owner
    }

    private void updateFromUserData() throws GitException {
        // do what newInstance used to do directly from the request data
        try {
            String[] pUrls = new String[userRemoteConfigs.size()];
            String[] repoNames = new String[userRemoteConfigs.size()];
            String[] refSpecs = new String[userRemoteConfigs.size()];
            for (int i = 0; i < userRemoteConfigs.size(); ++i) {
                pUrls[i] = userRemoteConfigs.get(i).getUrl();
                repoNames[i] = userRemoteConfigs.get(i).getName();
                refSpecs[i] = userRemoteConfigs.get(i).getRefspec();
            }
            this.remoteRepositories = DescriptorImpl.createRepositoryConfigurations(pUrls, repoNames, refSpecs);

            // TODO: replace with new repositories
        } catch (IOException e1) {
            throw new GitException("Error creating repositories", e1);
        }

        try {
            this.mergeOptions = DescriptorImpl.createMergeOptions(userMergeOptions, remoteRepositories);

            // replace with new merge options
            if (userMergeOptions != null) {
                this.userMergeOptions = new UserMergeOptions(userMergeOptions.getMergeRemote(), userMergeOptions.getMergeTarget());
            }
        } catch (FormException ex) {
            throw new GitException("Error creating JGit merge options", ex);
        }
    }

    public Object readResolve() {
        // Migrate data

        // Default unspecified to v0
        if (configVersion == null) {
            configVersion = 0L;
        }


        if (source != null) {
            remoteRepositories = new ArrayList<RemoteConfig>();
            branches = new ArrayList<BranchSpec>();
            doGenerateSubmoduleConfigurations = false;
            mergeOptions = new PreBuildMergeOptions();

            recursiveSubmodules = false;

            remoteRepositories.add(newRemoteConfig("origin", source, new RefSpec("+refs/heads/*:refs/remotes/origin/*")));
            if (branch != null) {
                branches.add(new BranchSpec(branch));
            } else {
                branches.add(new BranchSpec("*/master"));
            }
        }


        if (configVersion < 1 && branches != null) {
            // Migrate the branch specs from
            // single * wildcard, to ** wildcard.
            for (BranchSpec branchSpec : branches) {
                String name = branchSpec.getName();
                name = name.replace("*", "**");
                branchSpec.setName(name);
            }
        }

        // update from version 1
        if (mergeOptions != null && userMergeOptions == null) {
            // update from version 1
            if (mergeOptions.doMerge()) {
                userMergeOptions = new UserMergeOptions(mergeOptions.getRemoteBranchName(),
                        mergeOptions.getMergeTarget());
            }
        }

        if (remoteRepositories != null && userRemoteConfigs == null) {
            userRemoteConfigs = new ArrayList<UserRemoteConfig>();
            for(RemoteConfig cfg : remoteRepositories) {
                // converted as in config.jelly
                String url = "";
                if (cfg.getURIs().size() > 0 && cfg.getURIs().get(0) != null)
                    url = cfg.getURIs().get(0).toPrivateString();

                String refspec = "";
                if (cfg.getFetchRefSpecs().size() > 0 && cfg.getFetchRefSpecs().get(0) != null)
                    refspec = cfg.getFetchRefSpecs().get(0).toString();

                userRemoteConfigs.add(new UserRemoteConfig(url, cfg.getName(), refspec));
            }
        }

        // patch internal objects from user data
        // if (configVersion == 2) {
        if (remoteRepositories == null || mergeOptions == null) {
            // if we don't catch GitException here, the whole job fails to load
            try {
                updateFromUserData();
            } catch (GitException e) {
                LOGGER.log(Level.WARNING, "Failed to load SCM data", e);
                mergeOptions = new PreBuildMergeOptions();
            }
        }

        if (mergeOptions.doMerge() && mergeOptions.getMergeRemote() == null) {
            mergeOptions.setMergeRemote(remoteRepositories.get(0));
        }

        if (choosingStrategy != null && buildChooser == null) {
            for (BuildChooserDescriptor d : BuildChooser.all()) {
                if (choosingStrategy.equals(d.getLegacyId())) {
                    try {
                        buildChooser = d.clazz.newInstance();
                    } catch (InstantiationException e) {
                        LOGGER.log(Level.WARNING, "Failed to instantiate the build chooser", e);
                    } catch (IllegalAccessException e) {
                        LOGGER.log(Level.WARNING, "Failed to instantiate the build chooser", e);
                    }
                }
            }
        }
        if (buildChooser == null) {
            buildChooser = new DefaultBuildChooser();
        }
        buildChooser.gitSCM = this;

        return this;
    }

    public String getIncludedRegions() {
        return includedRegions;
    }

    public String[] getIncludedRegionsNormalized() {
        return (includedRegions == null || includedRegions.trim().equals(""))
                ? null : includedRegions.split("[\\r\\n]+");
    }

    private Pattern[] getIncludedRegionsPatterns() {
        String[] included = getIncludedRegionsNormalized();
        return getRegionsPatterns(included);
    }

    public String getExcludedRegions() {
        return excludedRegions;
    }

    public String[] getExcludedRegionsNormalized() {
        return (excludedRegions == null || excludedRegions.trim().equals(""))
                ? null : excludedRegions.split("[\\r\\n]+");
    }

    private Pattern[] getExcludedRegionsPatterns() {
        String[] excluded = getExcludedRegionsNormalized();
        return getRegionsPatterns(excluded);
    }

    private Pattern[] getRegionsPatterns(String[] regions) {
        if (regions != null) {
            Pattern[] patterns = new Pattern[regions.length];

            int i = 0;
            for (String region : regions) {
                patterns[i++] = Pattern.compile(region);
            }

            return patterns;
        }

        return new Pattern[0];
    }

    public String getExcludedUsers() {
        return excludedUsers;
    }

    public Set<String> getExcludedUsersNormalized() {
        String s = fixEmptyAndTrim(excludedUsers);
        if (s == null) {
            return Collections.emptySet();
        }

        Set<String> users = new HashSet<String>();
        for (String user : s.split("[\\r\\n]+")) {
            users.add(user.trim());
        }
        return users;
    }

    @Override
    public GitRepositoryBrowser getBrowser() {
        return browser;
    }

    public String getGitConfigName() {
        return gitConfigName;
    }

    public String getGitConfigEmail() {
        return gitConfigEmail;
    }

    public String getReference() {
        return reference;
    }

    public String getGitConfigNameToUse() {
        String confName = fixEmptyAndTrim(gitConfigName);
        if (confName == null) {
        	String globalConfigName = ((DescriptorImpl) getDescriptor()).getGlobalConfigName();
        	confName = fixEmptyAndTrim(globalConfigName);
        }
        return confName;
    }

    public String getGitConfigEmailToUse() {
        String confEmail = fixEmptyAndTrim(gitConfigEmail);
        if (confEmail == null) {
        	String globalConfigEmail = ((DescriptorImpl) getDescriptor()).getGlobalConfigEmail();
        	confEmail = fixEmptyAndTrim(globalConfigEmail);
        }
        return confEmail;
    }

    public boolean isCreateAccountBasedOnEmail() {
        DescriptorImpl gitDescriptor = ((DescriptorImpl) getDescriptor());
        return (gitDescriptor != null && gitDescriptor.isCreateAccountBasedOnEmail());
    }

    public boolean getSkipTag() {
        return this.skipTag;
    }

    public boolean getPruneBranches() {
        return this.pruneBranches;
    }

    public boolean getRemotePoll() {
        return this.remotePoll;
    }

    public boolean getWipeOutWorkspace() {
        return this.wipeOutWorkspace;
    }

    public boolean getClean() {
        return this.clean;
    }

    public boolean isIgnoreNotifyCommit() {
        return ignoreNotifyCommit;
    }
    
    public boolean getUseShallowClone() {
    	return useShallowClone;
    }

    public BuildChooser getBuildChooser() {
        return buildChooser;
    }

    public void setBuildChooser(BuildChooser buildChooser) {
        this.buildChooser = buildChooser;
    }

    /**
     * Expand parameters in {@link #remoteRepositories} with the parameter values provided in the given build
     * and return them.
     *
     * @return can be empty but never null.
     */
    public List<RemoteConfig> getParamExpandedRepos(AbstractBuild<?, ?> build) {
        List<RemoteConfig> expandedRepos = new ArrayList<RemoteConfig>();

        for (RemoteConfig oldRepo : Util.fixNull(remoteRepositories)) {
            expandedRepos.add(newRemoteConfig(getParameterString(oldRepo.getName(), build),
                    getParameterString(oldRepo.getURIs().get(0).toPrivateString(), build),
                    new RefSpec(getRefSpec(oldRepo, build))));
        }

        return expandedRepos;
    }

    public RemoteConfig getRepositoryByName(String repoName) {
        for (RemoteConfig r : getRepositories()) {
            if (r.getName().equals(repoName)) {
                return r;
            }
        }

        return null;
    }

    @Exported
    public List<UserRemoteConfig> getUserRemoteConfigs() {
        return Collections.unmodifiableList(userRemoteConfigs);
    }

    @Exported
    public List<RemoteConfig> getRepositories() {
        // Handle null-value to ensure backwards-compatibility, ie project configuration missing the <repositories/> XML element
        if (remoteRepositories == null) {
            return new ArrayList<RemoteConfig>();
        }
        return remoteRepositories;
    }

    public String getGitTool() {
        return gitTool;
    }

    private String getParameterString(String original, AbstractBuild<?, ?> build) {
        ParametersAction parameters = build.getAction(ParametersAction.class);
        if (parameters != null) {
            original = parameters.substitute(build, original);
        }

        return original;
    }

    private String getRefSpec(RemoteConfig repo, AbstractBuild<?, ?> build) {
        String refSpec = repo.getFetchRefSpecs().get(0).toString();

        return getParameterString(refSpec, build);
    }

    /**
     * If the configuration is such that we are tracking just one branch of one repository
     * return that branch specifier (in the form of something like "origin/master"
     *
     * Otherwise return null.
     */
    private String getSingleBranch(AbstractBuild<?, ?> build) {
        // if we have multiple branches skip to advanced usecase
        if (getBranches().size() != 1 || getRepositories().size() != 1) {
            return null;
        }

        String branch = getBranches().get(0).getName();
        String repository = getRepositories().get(0).getName();

        // replace repository wildcard with repository name
        if (branch.startsWith("*/")) {
            branch = repository + branch.substring(1);
        }

        // if the branch name contains more wildcards then the simple usecase
        // does not apply and we need to skip to the advanced usecase
        if (branch.contains("*")) {
            return null;
        }

        // substitute build parameters if available
        branch = getParameterString(branch, build);

        // Check for empty string - replace with "**" when seen.
        if (branch.equals("")) {
            branch = "**";
        }

        return branch;
    }

    @Override
    public SCMRevisionState calcRevisionsFromBuild(AbstractBuild<?, ?> abstractBuild, Launcher launcher, TaskListener taskListener) throws IOException, InterruptedException {
        return SCMRevisionState.NONE;
    }

    @Override
    public boolean requiresWorkspaceForPolling() {
        if(remotePoll)
            return false;
        return true;
    }

    @Override
    protected PollingResult compareRemoteRevisionWith(AbstractProject<?, ?> project, Launcher launcher, FilePath workspace, final TaskListener listener, SCMRevisionState baseline) throws IOException, InterruptedException {
        // Poll for changes. Are there any unbuilt revisions that Hudson ought to build ?

        listener.getLogger().println("Using strategy: " + buildChooser.getDisplayName());

        final AbstractBuild lastBuild = project.getLastBuild();

        if (lastBuild != null) {
            listener.getLogger().println("[poll] Last Build : #" + lastBuild.getNumber());
        } else {
            // If we've never been built before, well, gotta build!
            listener.getLogger().println("[poll] No previous build, so forcing an initial build.");
            return PollingResult.BUILD_NOW;
        }

        final BuildData buildData = fixNull(getBuildData(lastBuild, false));

        if (buildData.lastBuild != null) {
            listener.getLogger().println("[poll] Last Built Revision: " + buildData.lastBuild.revision);
        }

        final String singleBranch = getSingleBranch(lastBuild);

        // fast remote polling needs a single branch and an existing last build
        if (this.remotePoll && singleBranch != null && buildData.lastBuild != null && buildData.lastBuild.getRevision() != null) {
            String gitExe = "";
            GitTool[] installations = ((hudson.plugins.git.GitTool.DescriptorImpl)Hudson.getInstance().getDescriptorByType(GitTool.DescriptorImpl.class)).getInstallations();
            for(GitTool i : installations) {
                if(i.getName().equals(gitTool)) {
                    gitExe = i.getGitExe();
                    break;
                }
            }
            final EnvVars environment = GitUtils.getPollEnvironment(project, workspace, launcher, listener, false);
            IGitAPI git = new GitAPI(gitExe, workspace, listener, environment, reference);
            String gitRepo = getParamExpandedRepos(lastBuild).get(0).getURIs().get(0).toString();
            String headRevision = git.getHeadRev(gitRepo, getBranches().get(0).getName());

            if(buildData.lastBuild.getRevision().getSha1String().equals(headRevision)) {
                return PollingResult.NO_CHANGES;
            } else {
                return PollingResult.BUILD_NOW;
            }

        }

        final String gitExe;
        {
            //If this project is tied onto a node, it's built always there. On other cases,
            //polling is done on the node which did the last build.
            //
            Label label = project.getAssignedLabel();
            if (label != null && label.isSelfLabel()) {
                if (label.getNodes().iterator().next() != project.getLastBuiltOn()) {
                    listener.getLogger().println("Last build was not on tied node, forcing rebuild.");
                    return PollingResult.BUILD_NOW;
                }
                gitExe = getGitExe(label.getNodes().iterator().next(), listener);
            } else {
                gitExe = getGitExe(project.getLastBuiltOn(), listener);
            }
        }

        final EnvVars environment = GitUtils.getPollEnvironment(project, workspace, launcher, listener);

        FilePath workingDirectory = workingDirectory(workspace,environment);

        // Rebuild if the working directory doesn't exist
        // I'm actually not 100% sure about this, but I'll leave it in for now.
        // Update 9/9/2010 - actually, I think this *was* needed, since we weren't doing a better check
        // for whether we'd ever been built before. But I'm fixing that right now anyway.
        
        // JENKINS-10880: workingDirectory can be null
        if (workingDirectory == null || !workingDirectory.exists()) {
            return PollingResult.BUILD_NOW;
        }

        final List<RemoteConfig> paramRepos = getParamExpandedRepos(lastBuild);
//        final String singleBranch = getSingleBranch(lastBuild);
        final BuildChooserContext context = new BuildChooserContextImpl(project,null);

        boolean pollChangesResult = workingDirectory.act(new FileCallable<Boolean>() {

            private static final long serialVersionUID = 1L;

            public Boolean invoke(File localWorkspace, VirtualChannel channel) throws IOException, InterruptedException {
                IGitAPI git = new GitAPI(gitExe, new FilePath(localWorkspace), listener, environment, reference);

                if (git.hasGitRepo()) {
                    // Repo is there - do a fetch
                    listener.getLogger().println("Fetching changes from the remote Git repositories");

                    // Fetch updates
                    for (RemoteConfig remoteRepository : paramRepos) {
                        fetchFrom(git, listener, remoteRepository);
                    }

                    listener.getLogger().println("Polling for changes in");

                    Collection<Revision> origCandidates = buildChooser.getCandidateRevisions(
                            true, singleBranch, git, listener, buildData, context);

                    List<Revision> candidates = new ArrayList<Revision>();

                    for (Revision c : origCandidates) {
                        if (!isRevExcluded(git, c, listener)) {
                            candidates.add(c);
                        }
                    }

                    return (candidates.size() > 0);
                } else {
                    listener.getLogger().println("No Git repository yet, an initial checkout is required");
                    return true;
                }
            }
        });

        return pollChangesResult ? PollingResult.SIGNIFICANT : PollingResult.NO_CHANGES;
    }

    private BuildData fixNull(BuildData bd) {
        return bd != null ? bd : new BuildData(getScmName(), getUserRemoteConfigs()) /*dummy*/;
    }

    private void cleanSubmodules(IGitAPI parentGit,
            File workspace,
            TaskListener listener,
            RemoteConfig remoteRepository) {

        List<IndexEntry> submodules = parentGit.getSubmodules("HEAD");

        for (IndexEntry submodule : submodules) {
            try {
                RemoteConfig submoduleRemoteRepository = getSubmoduleRepository(parentGit, remoteRepository, submodule.getFile());
                File subdir = new File(workspace, submodule.getFile());
                listener.getLogger().println("Trying to clean submodule in " + subdir);
                IGitAPI subGit = new GitAPI(parentGit.getGitExe(), new FilePath(subdir),
                        listener, parentGit.getEnvironment(), parentGit.getReference());

                subGit.clean();
            } catch (Exception ex) {
                listener.getLogger().println(
                        "Problem cleaning submodule in "
                        + submodule.getFile()
                        + " - could be unavailable. Continuing anyway");
            }

        }
    }

    /**
     * Fetch information from a particular remote repository.
     *
     * @param git
     * @param listener
     * @param remoteRepository
     * @return true if fetch goes through, false otherwise.
     * @throws
     */
    private boolean fetchFrom(IGitAPI git,
            TaskListener listener,
            RemoteConfig remoteRepository) {
        try {
            git.fetch(remoteRepository);
            return true;
        } catch (GitException ex) {
            ex.printStackTrace(listener.error(
                    "Problem fetching from " + remoteRepository.getName()
                    + " / " + remoteRepository.getName()
                    + " - could be unavailable. Continuing anyway"));
        }
        return false;
    }

    /**
     * Fetch submodule information from relative to a particular remote repository.
     *
     * @param git
     * @param listener
     * @param remoteRepository
     * @return true if fetch goes through, false otherwise.
     * @throws
     */
    private boolean fetchSubmodulesFrom(IGitAPI git,
            File workspace,
            TaskListener listener,
            RemoteConfig remoteRepository) {
        boolean fetched = true;

        try {
            // This ensures we don't miss changes to submodule paths and allows
            // seamless use of bare and non-bare superproject repositories.
            git.setupSubmoduleUrls(remoteRepository.getName(), listener);

            /* with the new re-ordering of "git checkout" and the submodule
             * commands, it appears that this test will always succeed... But
             * we'll keep it anyway for now. */
            boolean hasHead = true;
            try {
                git.revParse("HEAD");
            } catch (GitException e) {
                hasHead = false;
            }

            if (hasHead) {
                List<IndexEntry> submodules = git.getSubmodules("HEAD");

                for (IndexEntry submodule : submodules) {
                    try {
                        RemoteConfig submoduleRemoteRepository = getSubmoduleRepository(git,
                                remoteRepository,
                                submodule.getFile());
                        File subdir = new File(workspace, submodule.getFile());

                        listener.getLogger().println(
                                "Trying to fetch " + submodule.getFile() + " into " + subdir);

                        IGitAPI subGit = new GitAPI(git.getGitExe(),
                                new FilePath(subdir),
                                listener, git.getEnvironment(), git.getReference());

                        subGit.fetch(submoduleRemoteRepository);
                    } catch (Exception ex) {
                        ex.printStackTrace(listener.error(
                                "Problem fetching from submodule "
                                + submodule.getFile()
                                + " - could be unavailable. Continuing anyway"));
                    }
                }
            }
        } catch (GitException ex) {
            ex.printStackTrace(listener.error(
                    "Problem fetching submodules from a path relative to "
                    + remoteRepository.getName()
                    + " / " + remoteRepository.getName()
                    + " - could be unavailable. Continuing anyway"));
            fetched = false;
        }

        return fetched;
    }

    public RemoteConfig getSubmoduleRepository(IGitAPI parentGit,
            RemoteConfig orig,
            String name) throws GitException {
        // The first attempt at finding the URL in this new code relies on
        // submoduleInit, submoduleSync, fixSubmoduleUrls already being executed
        // since the last fetch of the super project.  (This is currently done
        // by calling git.setupSubmoduleUrls(...). )
        String refUrl = parentGit.getSubmoduleUrl(name);
        return newRemoteConfig(name, refUrl, orig.getFetchRefSpecs().get(0));
    }

    private RemoteConfig newRemoteConfig(String name, String refUrl, RefSpec refSpec) {

        try {
            Config repoConfig = new Config();
            // Make up a repo config from the request parameters

            repoConfig.setString("remote", name, "url", refUrl);
            repoConfig.setString("remote", name, "fetch", refSpec.toString());

            return RemoteConfig.getAllRemoteConfigs(repoConfig).get(0);
        } catch (Exception ex) {
            throw new GitException("Error trying to create JGit configuration", ex);
        }
    }

    private boolean changeLogResult(String changeLog, File changelogFile) throws IOException {
        if (changeLog == null) {
            return false;
        } else {
            changelogFile.delete();

            FileOutputStream fos = new FileOutputStream(changelogFile);
            fos.write(changeLog.getBytes());
            fos.close();
            // Write to file
            return true;
        }
    }

    /**
     * Exposing so that we can get this from GitPublisher.
     */
    public String getGitExe(Node builtOn, TaskListener listener) {
        GitTool[] gitToolInstallations = Hudson.getInstance().getDescriptorByType(GitTool.DescriptorImpl.class).getInstallations();
        for (GitTool t : gitToolInstallations) {
            //If gitTool is null, use first one.
            if (gitTool == null) {
                gitTool = t.getName();
            }

            if (t.getName().equals(gitTool)) {
                if (builtOn != null) {
                    try {
                        String s = t.forNode(builtOn, listener).getGitExe();
                        return s;
                    } catch (IOException e) {
                        listener.getLogger().println("Failed to get git executable");
                    } catch (InterruptedException e) {
                        listener.getLogger().println("Failed to get git executable");
                    }
                }
            }
        }
        return null;
    }

    /**
     * If true, use the commit author as the changeset author, rather
     * than the committer.
     */
    public boolean getAuthorOrCommitter() {
        return authorOrCommitter;
    }

    /**
     * Web-bound method to let people look up a build by their SHA1 commit.
     */
    public AbstractBuild<?,?> getBySHA1(String sha1) {
        AbstractProject<?,?> p = Stapler.getCurrentRequest().findAncestorObject(AbstractProject.class);
        for (AbstractBuild b : p.getBuilds()) {
            BuildData d = b.getAction(BuildData.class);
            if (d!=null && d.lastBuild!=null) {
                Build lb = d.lastBuild;
                if (lb.revision!=null      && lb.revision.getSha1String().startsWith(sha1))  return b;
                if (lb.mergeRevision!=null && lb.mergeRevision.getSha1String().startsWith(sha1))  return b;
            }
        }
        return null;
    }

<<<<<<< HEAD
    /*package*/ static class BuildChooserContextImpl implements BuildChooserContext, Serializable {
        final AbstractProject project;
        final AbstractBuild build;
=======
    @Override
    public boolean checkout(final AbstractBuild build, Launcher launcher,
            final FilePath workspace, final BuildListener listener, File _changelogFile)
            throws IOException, InterruptedException {

        final EnvVars environment = build.getEnvironment(listener);

        final FilePath changelogFile = new FilePath(_changelogFile);
>>>>>>> 16fafebf

        BuildChooserContextImpl(AbstractProject project, AbstractBuild build) {
            this.project = project;
            this.build = build;
        }

        public <T> T actOnBuild(ContextCallable<AbstractBuild<?,?>, T> callable) throws IOException, InterruptedException {
            return callable.invoke(build,Hudson.MasterComputer.localChannel);
        }

        public <T> T actOnProject(ContextCallable<AbstractProject<?,?>, T> callable) throws IOException, InterruptedException {
            return callable.invoke(project, MasterComputer.localChannel);
        }

        private Object writeReplace() {
            return Channel.current().export(BuildChooserContext.class,new BuildChooserContext() {
                public <T> T actOnBuild(ContextCallable<AbstractBuild<?,?>, T> callable) throws IOException, InterruptedException {
                    return callable.invoke(build,Channel.current());
                }

                public <T> T actOnProject(ContextCallable<AbstractProject<?,?>, T> callable) throws IOException, InterruptedException {
                    return callable.invoke(project,Channel.current());
                }
            });
        }
    }

    private Revision determineRevisionToBuild(final AbstractBuild build,
                                              final BuildData buildData,
                                              final List<RemoteConfig> repos,
                                              final FilePath workingDirectory,
                                              final EnvVars environment,
                                              final String gitExe,
                                              final BuildListener listener) throws IOException, InterruptedException {
        Revision tempParentLastBuiltRev = null;

        if (build instanceof MatrixRun) {
            MatrixBuild parentBuild = ((MatrixRun) build).getParentBuild();
            if (parentBuild != null) {
                BuildData parentBuildData = getBuildData(parentBuild, false);
                if (parentBuildData != null) {
                    tempParentLastBuiltRev = parentBuildData.getLastBuiltRevision();
                }
            }
        }

        final Revision parentLastBuiltRev = tempParentLastBuiltRev;

        final String singleBranch = environment.expand( getSingleBranch(build) );

        final RevisionParameterAction rpa = build.getAction(RevisionParameterAction.class);
        final BuildChooserContext context = new BuildChooserContextImpl(build.getProject(), build);
        
        if(useShallowClone) {
        //	if(build.getProject().getPublishersList().get(GitPublisher.class) == null) {
        		listener.getLogger().println("Using shallow clone");
        //	} else {
        //		useShallowClone = false;
        //	}
        }

        return workingDirectory.act(new FileCallable<Revision>() {

            private static final long serialVersionUID = 1L;

            public Revision invoke(File localWorkspace, VirtualChannel channel)
                    throws IOException, InterruptedException {
                FilePath ws = new FilePath(localWorkspace);
                final PrintStream log = listener.getLogger();
                IGitAPI git = new GitAPI(gitExe, ws, listener, environment, reference);

                if (wipeOutWorkspace) {
                    log.println("Wiping out workspace first.");
                    try {
                        ws.deleteContents();
                    } catch (InterruptedException e) {
                        // I don't really care if this fails.
                    }
                }

                if (git.hasGitRepo()) {
                    // It's an update

                    if (repos.size() == 1)
                        log.println("Fetching changes from 1 remote Git repository");
                    else
                        log.println(MessageFormat
                                .format("Fetching changes from {0} remote Git repositories",
                                        repos));

                    boolean fetched = false;

                    for (RemoteConfig remoteRepository : repos) {
                        if (fetchFrom(git, listener, remoteRepository)) {
                            fetched = true;
                        }
                    }

                    if (!fetched) {
                        listener.error("Could not fetch from any repository");
                        throw new GitException("Could not fetch from any repository");
                    }
                    // Do we want to prune first?
                    if (pruneBranches) {
                        log.println("Pruning obsolete local branches");
                        for (RemoteConfig remoteRepository : repos) {
                            git.prune(remoteRepository);
                        }
                    }

                } else {

                    log.println("Cloning the remote Git repository");
                    
                    // Go through the repositories, trying to clone from one
                    //
                    boolean successfullyCloned = false;
                    for (RemoteConfig rc : repos) {
                        try {
                            git.clone(rc, useShallowClone);
                            successfullyCloned = true;
                            break;
                        } catch (GitException ex) {
                            ex.printStackTrace(listener.error("Error cloning remote repo '%s' : %s", rc.getName(), ex.getMessage()));
                            // Failed. Try the next one
                            log.println("Trying next repository");
                        }
                    }

                    if (!successfullyCloned) {
                        listener.error("Could not clone repository");
                        throw new GitException("Could not clone");
                    }

                    boolean fetched = false;

                    // Also do a fetch
                    for (RemoteConfig remoteRepository : repos) {
                        try {
                            git.fetch(remoteRepository);
                            fetched = true;
                        } catch (Exception e) {
                            e.printStackTrace(listener.error(
                                    "Problem fetching from " + remoteRepository.getName()
                                            + " / " + remoteRepository.getName()
                                            + " - could be unavailable. Continuing anyway."));
                        }
                    }

                    if (!fetched) {
                        listener.error("Could not fetch from any repository");
                        throw new GitException("Could not fetch from any repository");
                    }

                    if (getClean()) {
                        log.println("Cleaning workspace");
                        git.clean();

                        if (git.hasGitModules() && !disableSubmodules) {
                            git.submoduleClean(recursiveSubmodules);
                        }
                    }
                }

                if (parentLastBuiltRev != null) {
                    return parentLastBuiltRev;
                }

                if (rpa != null) {
                    return rpa.toRevision(git);
                }

                Collection<Revision> candidates = buildChooser.getCandidateRevisions(
                        false, singleBranch, git, listener, buildData, context);
                if (candidates.size() == 0) {
                    log.println("No candidate revisions");
                    return null;
                }
                return candidates.iterator().next();
            }
        });
    }

    @Override
    public boolean checkout(final AbstractBuild build, Launcher launcher,
            final FilePath workspace, final BuildListener listener, File _changelogFile)
            throws IOException, InterruptedException {

        final EnvVars environment = build.getEnvironment(listener);
        
        final FilePath changelogFile = new FilePath(_changelogFile);

        listener.getLogger().println("Checkout:" + workspace.getName() + " / " + workspace.getRemote() + " - " + workspace.getChannel());
        listener.getLogger().println("Using strategy: " + buildChooser.getDisplayName());

        final FilePath workingDirectory = workingDirectory(workspace,environment);

        if (!workingDirectory.exists()) {
            workingDirectory.mkdirs();
        }

        final String projectName = build.getProject().getName();
        final int buildNumber = build.getNumber();

        final String gitExe = getGitExe(build.getBuiltOn(), listener);

        final String buildnumber = "jenkins-" + projectName + "-" + buildNumber;

        final BuildData buildData = getBuildData(build.getPreviousBuild(), true);

        if (buildData.lastBuild != null) {
            listener.getLogger().println("Last Built Revision: " + buildData.lastBuild.revision);
        }

        final String paramLocalBranch = getParamLocalBranch(build);
        final List<RemoteConfig> paramRepos = getParamExpandedRepos(build);

        final Revision revToBuild = determineRevisionToBuild(build, buildData, paramRepos, workingDirectory,
                environment, gitExe, listener);

        if (revToBuild == null) {
            // getBuildCandidates should make the last item the last build, so a re-build
            // will build the last built thing.
            listener.error("Couldn't find any revision to build. Verify the repository and branch configuration for this job.");
            return false;
        }
        listener.getLogger().println("Commencing build of " + revToBuild);
        environment.put(GIT_COMMIT, revToBuild.getSha1String());
        Branch branch = revToBuild.getBranches().iterator().next();
        environment.put(GIT_BRANCH, branch.getName());

        BuildData returnedBuildData;
        if (mergeOptions.doMerge() && !revToBuild.containsBranchName(mergeOptions.getRemoteBranchName())) {
            returnedBuildData = workingDirectory.act(new FileCallable<BuildData>() {

                private static final long serialVersionUID = 1L;

                public BuildData invoke(File localWorkspace, VirtualChannel channel)
                        throws IOException, InterruptedException {
                    IGitAPI git = new GitAPI(gitExe, new FilePath(localWorkspace), listener, environment, reference);

                    // Do we need to merge this revision onto MergeTarget

                    // Only merge if there's a branch to merge that isn't
                    // us..
                    listener.getLogger().println(
                            "Merging " + revToBuild + " onto "
                            + mergeOptions.getMergeTarget());

                    // checkout origin/blah
                    ObjectId target = git.revParse(mergeOptions.getRemoteBranchName());

                    git.checkoutBranch(paramLocalBranch, target.name());

                    try {
                        git.merge(revToBuild.getSha1().name());
                    } catch (Exception ex) {
                        // We still need to tag something to prevent
                        // repetitive builds from happening - tag the
                        // candidate
                        // branch.
                        git.checkoutBranch(paramLocalBranch, revToBuild.getSha1().name());

                        if (!getSkipTag()) {
                            git.tag(buildnumber, "Jenkins Build #"
                                    + buildNumber);
                        }

                        buildData.saveBuild(new Build(revToBuild, buildNumber, Result.FAILURE));
                        throw new AbortException("Branch not suitable for integration as it does not merge cleanly");
                    }

                    if (git.hasGitModules() && !disableSubmodules) {
                        // This ensures we don't miss changes to submodule paths and allows
                        // seamless use of bare and non-bare superproject repositories.
                        git.setupSubmoduleUrls(revToBuild, listener);
                        git.submoduleUpdate(recursiveSubmodules);
                    }

                    if (!getSkipTag()) {
                        // Tag the successful merge
                        git.tag(buildnumber, "Jenkins Build #" + buildNumber);
                    }

                    computeMergeChangeLog(git, revToBuild, mergeOptions.getRemoteBranchName(), listener, changelogFile);

                    Build build = new Build(revToBuild, buildNumber, null);
                    buildData.saveBuild(build);
                    GitUtils gu = new GitUtils(listener, git);
                    build.mergeRevision = gu.getRevisionForSHA1(target);
                    if (getClean()) {
                        listener.getLogger().println("Cleaning workspace");
                        git.clean();
                        if (git.hasGitModules() && !disableSubmodules) {
                            git.submoduleClean(recursiveSubmodules);
                        }
                    }

                    // Fetch the diffs into the changelog file
                    return buildData;
                }
            });
        } else {
            // No merge
            returnedBuildData = workingDirectory.act(new FileCallable<BuildData>() {

                private static final long serialVersionUID = 1L;

                public BuildData invoke(File localWorkspace, VirtualChannel channel)
                        throws IOException, InterruptedException {
                    IGitAPI git = new GitAPI(gitExe, new FilePath(localWorkspace), listener, environment, reference);

                    // Straight compile-the-branch
                    listener.getLogger().println("Checking out " + revToBuild);

                    if (getClean()) {
                        listener.getLogger().println("Cleaning workspace");
                        git.clean();
                    }

                    git.checkoutBranch(paramLocalBranch, revToBuild.getSha1().name());

                    if (git.hasGitModules() && !disableSubmodules) {
                        // Git submodule update will only 'fetch' from where it
                        // regards as 'origin'. However,
                        // it is possible that we are building from a
                        // RemoteRepository with changes
                        // that are not in 'origin' AND it may be a new module that
                        // we've only just discovered.
                        // So - try updating from all RRs, then use the submodule
                        // Update to do the checkout
                        //
                        // Also, only do this if we're not doing recursive submodules, since that'll
                        // theoretically be dealt with there anyway.
                        if (!recursiveSubmodules) {
                            for (RemoteConfig remoteRepository : paramRepos) {
                                fetchSubmodulesFrom(git, localWorkspace, listener, remoteRepository);
                            }
                        }

                        // This ensures we don't miss changes to submodule paths and allows
                        // seamless use of bare and non-bare superproject repositories.
                        git.setupSubmoduleUrls(revToBuild, listener);
                        git.submoduleUpdate(recursiveSubmodules);

                    }

                    // if(compileSubmoduleCompares)
                    if (doGenerateSubmoduleConfigurations) {
                        SubmoduleCombinator combinator = new SubmoduleCombinator(
                                git, listener, localWorkspace, submoduleCfg);
                        combinator.createSubmoduleCombinations();
                    }

                    if (!getSkipTag()) {
                        // Tag the successful merge
                        git.tag(buildnumber, "Jenkins Build #" + buildNumber);
                    }

                    computeChangeLog(git, revToBuild, listener, buildData,changelogFile);

                    buildData.saveBuild(new Build(revToBuild, buildNumber, null));

                    // Fetch the diffs into the changelog file
                    return buildData;
                }
            });
        }

        build.addAction(returnedBuildData);
        build.addAction(new GitTagAction(build, returnedBuildData));

        return true;
    }

    /**
     * Build up change log from all the branches that we've merged into {@code revToBuild}
     *
     * @param git
     *      Used for invoking Git
     * @param revToBuild
     *      Points to the revision we'll be building. This includes all the branches we've merged.
     * @param listener
     *      Used for writing to build console
     * @param buildData
     *      Information that captures what we did during the last build. We need this for changelog,
     *      or else we won't know where to stop.
     */
    private void computeChangeLog(IGitAPI git, Revision revToBuild, BuildListener listener, BuildData buildData, FilePath changelogFile) throws IOException, InterruptedException {
        int histories = 0;

        PrintStream out = new PrintStream(changelogFile.write());
        try {
            for (Branch b : revToBuild.getBranches()) {
                Build lastRevWas = buildChooser.prevBuildForChangelog(b.getName(), buildData, git);
                if (lastRevWas != null) {
                    if (git.isCommitInRepo(lastRevWas.getSHA1().name())) {
                        putChangelogDiffs(git, b.name, lastRevWas.getSHA1().name(), revToBuild.getSha1().name(), out);
                        histories++;
                    } else {
                        listener.getLogger().println("Could not record history. Previous build's commit, " + lastRevWas.getSHA1().name()
                                + ", does not exist in the current repository.");
                    }
                } else {
                    listener.getLogger().println("No change to record in branch " + b.getName());
                }
            }
        } catch (GitException ge) {
            out.println("Unable to retrieve changeset");
        } finally {
            IOUtils.closeQuietly(out);
        }

        if (histories > 1) {
            listener.getLogger().println("Warning : There are multiple branch changesets here");
        }
    }

    private void computeMergeChangeLog(IGitAPI git, Revision revToBuild, String revFrom, BuildListener listener, FilePath changelogFile) throws IOException, InterruptedException {
        if (!git.isCommitInRepo(revFrom)) {
            listener.getLogger().println("Could not record history. Previous build's commit, " + revFrom
                                         + ", does not exist in the current repository.");
        } else {
            int histories = 0;

            PrintStream out = new PrintStream(changelogFile.write());
            try {
                for (Branch b : revToBuild.getBranches()) {
                    putChangelogDiffs(git, b.name, revFrom, revToBuild.getSha1().name(), out);
                    histories++;
                }
            } catch (GitException ge) {
                out.println("Unable to retrieve changeset");
            } finally {
                IOUtils.closeQuietly(out);
            }

            if (histories > 1) {
                listener.getLogger().println("Warning : There are multiple branch changesets here");
            }
        }
    }

    public void buildEnvVars(AbstractBuild<?, ?> build, java.util.Map<String, String> env) {
        super.buildEnvVars(build, env);
        Revision rev = fixNull(getBuildData(build, false)).getLastBuiltRevision();
        String singleBranch = getSingleBranch(build);
        if (singleBranch != null){
            env.put(GIT_BRANCH, singleBranch);
        } else if (rev != null) {
            Branch branch = rev.getBranches().iterator().next();
            env.put(GIT_BRANCH, branch.getName());
        }
        if (rev != null) {
            String commit = rev.getSha1String();
            if (commit != null) {
                env.put(GIT_COMMIT, commit);
            }
        }

        String confName = getGitConfigNameToUse();
        if ((confName != null) && (!confName.equals(""))) {
            env.put("GIT_COMMITTER_NAME", confName);
            env.put("GIT_AUTHOR_NAME", confName);
        }
        String confEmail = getGitConfigEmailToUse();
        if ((confEmail != null) && (!confEmail.equals(""))) {
            env.put("GIT_COMMITTER_EMAIL", confEmail);
            env.put("GIT_AUTHOR_EMAIL", confEmail);
        }

    }

    private void putChangelogDiffs(IGitAPI git, String branchName, String revFrom,
            String revTo, PrintStream fos) throws IOException {
        fos.println("Changes in branch " + branchName + ", between " + revFrom + " and " + revTo);
        git.changelog(revFrom, revTo, fos);
    }

    @Override
    public ChangeLogParser createChangeLogParser() {
        return new GitChangeLogParser(getAuthorOrCommitter());
    }

    /**
     * @return the scmName
     */
    public String getScmName() {
        return scmName;
    }
    
    @Extension
    public static final class DescriptorImpl extends SCMDescriptor<GitSCM> {

        private String gitExe;
        private String globalConfigName;
        private String globalConfigEmail;
        private boolean createAccountBasedOnEmail;

        public DescriptorImpl() {
            super(GitSCM.class, GitRepositoryBrowser.class);
            load();
        }

        public String getDisplayName() {
            return "Git";
        }

        public List<BuildChooserDescriptor> getBuildChooserDescriptors() {
            return BuildChooser.all();
        }

        /**
         * Lists available toolinstallations.
         * @return  list of available git tools
         */
        public List<GitTool> getGitTools() {
            GitTool[] gitToolInstallations = Hudson.getInstance().getDescriptorByType(GitTool.DescriptorImpl.class).getInstallations();
            return Arrays.asList(gitToolInstallations);
        }

        /**
         * Path to git executable.
         * @deprecated
         * @see GitTool
         */
        @Deprecated
        public String getGitExe() {
            return gitExe;
        }

        /**
         * Global setting to be used in call to "git config user.name".
         */
        public String getGlobalConfigName() {
            return globalConfigName;
        }

        public void setGlobalConfigName(String globalConfigName) {
            this.globalConfigName = globalConfigName;
        }

        /**
         * Global setting to be used in call to "git config user.email".
         */
        public String getGlobalConfigEmail() {
            return globalConfigEmail;
        }

        public void setGlobalConfigEmail(String globalConfigEmail) {
            this.globalConfigEmail = globalConfigEmail;
        }

        public boolean isCreateAccountBasedOnEmail() {
            return createAccountBasedOnEmail;
        }

        public void setCreateAccountBasedOnEmail(boolean createAccountBasedOnEmail) {
            this.createAccountBasedOnEmail = createAccountBasedOnEmail;
        }

        /**
         * Old configuration of git executable - exposed so that we can
         * migrate this setting to GitTool without deprecation warnings.
         */
        public String getOldGitExe() {
            return gitExe;
        }

        public SCM newInstance(StaplerRequest req, JSONObject formData) throws FormException {
            return super.newInstance(req, formData);
            /*
            List<RemoteConfig> remoteRepositories;
            try {
            remoteRepositories = createRepositoryConfigurations(req.getParameterValues("git.repo.url"),
            req.getParameterValues("git.repo.name"),
            req.getParameterValues("git.repo.refspec"));
            }
            catch (IOException e1) {
            throw new GitException("Error creating repositories", e1);
            }
            List<BranchSpec> branches = createBranches(req.getParameterValues("git.branch"));

            // Make up a repo config from the request parameters

            PreBuildMergeOptions mergeOptions = createMergeOptions(req.getParameter("git.doMerge"),
            req.getParameter("git.mergeRemote"), req.getParameter("git.mergeTarget"),
            remoteRepositories);


            String[] urls = req.getParameterValues("git.repo.url");
            String[] names = req.getParameterValues("git.repo.name");
            Collection<SubmoduleConfig> submoduleCfg = new ArrayList<SubmoduleConfig>();

            final GitRepositoryBrowser gitBrowser = getBrowserFromRequest(req, formData);
            String gitTool = req.getParameter("git.gitTool");
            return new GitSCM(
            remoteRepositories,
            branches,
            mergeOptions,
            req.getParameter("git.generate") != null,
            submoduleCfg,
            req.getParameter("git.clean") != null,
            req.getParameter("git.wipeOutWorkspace") != null,
            req.bindJSON(BuildChooser.class,formData.getJSONObject("buildChooser")),
            gitBrowser,
            gitTool,
            req.getParameter("git.authorOrCommitter") != null,
            req.getParameter("git.relativeTargetDir"),
            req.getParameter("git.excludedRegions"),
            req.getParameter("git.excludedUsers"),
            req.getParameter("git.localBranch"),
            req.getParameter("git.recursiveSubmodules") != null,
            req.getParameter("git.pruneBranches") != null,
            req.getParameter("git.gitConfigName"),
            req.getParameter("git.gitConfigEmail"),
            req.getParameter("git.skipTag") != null);
             */
        }

        /**
         * Determine the browser from the scmData contained in the {@link StaplerRequest}.
         *
         * @param scmData
         * @return
         */
        private GitRepositoryBrowser getBrowserFromRequest(final StaplerRequest req, final JSONObject scmData) {
            if (scmData.containsKey("browser")) {
                return req.bindJSON(GitRepositoryBrowser.class, scmData.getJSONObject("browser"));
            } else {
                return null;
            }
        }

        public static List<RemoteConfig> createRepositoryConfigurations(String[] pUrls,
                String[] repoNames,
                String[] refSpecs) throws IOException {

            List<RemoteConfig> remoteRepositories;
            Config repoConfig = new Config();
            // Make up a repo config from the request parameters

            String[] urls = pUrls;
            String[] names = repoNames;

            names = GitUtils.fixupNames(names, urls);

            String[] refs = refSpecs;
            if (names != null) {
                for (int i = 0; i < names.length; i++) {
                    String name = names[i];
                    name = name.replace(' ', '_');

                    if (refs[i] == null || refs[i].length() == 0) {
                        refs[i] = "+refs/heads/*:refs/remotes/" + name + "/*";
                    }

                    repoConfig.setString("remote", name, "url", urls[i]);
                    repoConfig.setString("remote", name, "fetch", refs[i]);
                }
            }

            try {
                remoteRepositories = RemoteConfig.getAllRemoteConfigs(repoConfig);
            } catch (Exception e) {
                throw new GitException("Error creating repositories", e);
            }
            return remoteRepositories;
        }

        public static PreBuildMergeOptions createMergeOptions(UserMergeOptions mergeOptionsBean,
                List<RemoteConfig> remoteRepositories)
                throws FormException {
            PreBuildMergeOptions mergeOptions = new PreBuildMergeOptions();
            if (mergeOptionsBean != null) {
                RemoteConfig mergeRemote = null;
                String mergeRemoteName = mergeOptionsBean.getMergeRemote().trim();
                if (mergeRemoteName.length() == 0) {
                    mergeRemote = remoteRepositories.get(0);
                } else {
                    for (RemoteConfig remote : remoteRepositories) {
                        if (remote.getName().equals(mergeRemoteName)) {
                            mergeRemote = remote;
                            break;
                        }
                    }
                }
                if (mergeRemote == null) {
                    throw new FormException("No remote repository configured with name '" + mergeRemoteName + "'", "git.mergeRemote");
                }
                mergeOptions.setMergeRemote(mergeRemote);

                mergeOptions.setMergeTarget(mergeOptionsBean.getMergeTarget());
            }

            return mergeOptions;
        }

        public static GitWeb createGitWeb(String url) {
            GitWeb gitWeb = null;
            String gitWebUrl = url;
            if (gitWebUrl != null && gitWebUrl.length() > 0) {
                try {
                    gitWeb = new GitWeb(gitWebUrl);
                } catch (MalformedURLException e) {
                    throw new GitException("Error creating GitWeb", e);
                }
            }
            return gitWeb;
        }

        public FormValidation doGitRemoteNameCheck(StaplerRequest req, StaplerResponse rsp)
                throws IOException, ServletException {
            String mergeRemoteName = req.getParameter("value");
            boolean isMerge = req.getParameter("isMerge") != null;

            // Added isMerge because we don't want to allow empty remote names for tag/branch pushes.
            if (mergeRemoteName.length() == 0 && isMerge) {
                return FormValidation.ok();
            }

            String[] urls = req.getParameterValues("repo.url");
            String[] names = req.getParameterValues("repo.name");
            if (urls != null && names != null)
                for (String name : GitUtils.fixupNames(names, urls))
                    if (name.equals(mergeRemoteName))
                        return FormValidation.ok();

            return FormValidation.error("No remote repository configured with name '" + mergeRemoteName + "'");
        }

        @Override
        public boolean configure(StaplerRequest req, JSONObject formData) throws FormException {
            req.bindJSON(this, formData);
            save();
            return true;
        }
    }
    private static final long serialVersionUID = 1L;

    public boolean getDisableSubmodules() {
        return this.disableSubmodules;
    }

    public boolean getRecursiveSubmodules() {
        return this.recursiveSubmodules;
    }

    public boolean getDoGenerate() {
        return this.doGenerateSubmoduleConfigurations;
    }

    @Exported
    public List<BranchSpec> getBranches() {
        return branches;
    }

    @Exported
    public PreBuildMergeOptions getMergeOptions() {
        return mergeOptions;
    }

    public UserMergeOptions getUserMergeOptions() {
        return userMergeOptions;
    }

    private boolean isRelevantBuildData(BuildData bd) {
        for(UserRemoteConfig c : getUserRemoteConfigs()) {
            if(bd.hasBeenReferenced(c.getUrl())) {
                return true;
            }
        }
        return false;
    }

    /**
     * Find the build log (BuildData) recorded with the last build that completed. BuildData
     * may not be recorded if an exception occurs in the plugin logic.
     *
     * @param build
     * @param clone
     * @return the last recorded build data
     */
    public BuildData getBuildData(Run build, boolean clone) {
        BuildData buildData = null;
        while (build != null) {
            List<BuildData> buildDataList = build.getActions(BuildData.class);
            for (BuildData bd : buildDataList) {
                if (bd != null && isRelevantBuildData(bd)) {
                    buildData = bd;
                    break;
                }
            }
            if (buildData != null) {
                break;
            }
            build = build.getPreviousBuild();
        }

        if (buildData == null) {
            return clone ? new BuildData(getScmName(), getUserRemoteConfigs()) : null;
        }

        if (clone) {
            return buildData.clone();
        } else {
            return buildData;
        }
    }

    /**
     * @deprecated
     *      Use {@link #workingDirectory(FilePath, EnvVars)}
     */
    protected FilePath workingDirectory(final FilePath workspace) {
        return workingDirectory(workspace,null);
    }

    /**
     * Given the workspace, gets the working directory, which will be the workspace
     * if no relative target dir is specified. Otherwise, it'll be "workspace/relativeTargetDir".
     *
     * @param workspace
     * @return working directory or null if workspace is null
     */
    protected FilePath workingDirectory(final FilePath workspace, EnvVars environment) {
        // JENKINS-10880: workspace can be null
        if (workspace == null) {
            return null;
        }
        if (relativeTargetDir == null || relativeTargetDir.length() == 0 || relativeTargetDir.equals(".")) {
            return workspace;
        }
        return workspace.child(environment.expand(relativeTargetDir));
    }

    public String getLocalBranch() {
        return Util.fixEmpty(localBranch);
    }

    public String getParamLocalBranch(AbstractBuild<?, ?> build) {
        String branch = getLocalBranch();
        // substitute build parameters if available
        return getParameterString(branch, build);
    }

    public String getRelativeTargetDir() {
        return relativeTargetDir;
    }

    /**
     * Given a Revision, check whether it matches any exclusion rules.
     *
     * @param git IGitAPI object
     * @param r Revision object
     * @param listener
     * @return true if any exclusion files are matched, false otherwise.
     */
    private boolean isRevExcluded(IGitAPI git, Revision r, TaskListener listener) {
        try {
            List<String> revShow = git.showRevision(r);

            // If the revision info is empty, something went weird, so we'll just
            // return false.
            if (revShow.size() == 0) {
                return false;
            }

            GitChangeSet change = new GitChangeSet(revShow, authorOrCommitter);

            Pattern[] includedPatterns = getIncludedRegionsPatterns();
            Pattern[] excludedPatterns = getExcludedRegionsPatterns();
            Set<String> excludedUsers = getExcludedUsersNormalized();

            String author = change.getAuthorName();
            if (excludedUsers.contains(author)) {
                // If the author is an excluded user, don't count this entry as a change
                listener.getLogger().println("Ignored commit " + r.getSha1String() + ": Found excluded author: " + author);
                return true;
            }

            List<String> paths = new ArrayList<String>(change.getAffectedPaths());
            if (paths.isEmpty()) {
                // If there weren't any changed files here, we're just going to return false.
                return false;
            }

	    // Assemble the list of included paths
            List<String> includedPaths = new ArrayList<String>();
            if (includedPatterns.length > 0) {
                for (String path : paths) {
                    for (Pattern pattern : includedPatterns) {
                        if (pattern.matcher(path).matches()) {
                            includedPaths.add(path);
                            break;
                        }
                    }
                }
            } else {
		includedPaths = paths;
	    }

	    // Assemble the list of excluded paths
            List<String> excludedPaths = new ArrayList<String>();
            if (excludedPatterns.length > 0) {
                for (String path : includedPaths) {
                    for (Pattern pattern : excludedPatterns) {
                        if (pattern.matcher(path).matches()) {
                            excludedPaths.add(path);
                            break;
                        }
                    }
                }
            }

            // If every affected path is excluded, return true.
            if (includedPaths.size() == excludedPaths.size()) {
                listener.getLogger().println("Ignored commit " + r.getSha1String()
                        + ": Found only excluded paths: "
                        + Util.join(excludedPaths, ", "));
                return true;
            }
        } catch (GitException e) {
            // If an error was hit getting the revision info, assume something
            // else entirely is wrong and we don't care, so return false.
            return false;
        }

        // By default, return false.
        return false;
    }

    @Initializer(before = InitMilestone.JOB_LOADED)
    public static void configureXtream() {
        Run.XSTREAM.registerConverter(new ObjectIdConverter());
        Items.XSTREAM.registerConverter(new RemoteConfigConverter(Items.XSTREAM));
        Items.XSTREAM.alias("org.spearce.jgit.transport.RemoteConfig", RemoteConfig.class);
    }

    private static final Logger LOGGER = Logger.getLogger(GitSCM.class.getName());

    /**
     * Set to true to enable more logging to build's {@link TaskListener}.
     * Used by various classes in this package.
     */
    public static boolean VERBOSE = Boolean.getBoolean(GitSCM.class.getName() + ".verbose");
}<|MERGE_RESOLUTION|>--- conflicted
+++ resolved
@@ -977,20 +977,9 @@
         return null;
     }
 
-<<<<<<< HEAD
     /*package*/ static class BuildChooserContextImpl implements BuildChooserContext, Serializable {
         final AbstractProject project;
         final AbstractBuild build;
-=======
-    @Override
-    public boolean checkout(final AbstractBuild build, Launcher launcher,
-            final FilePath workspace, final BuildListener listener, File _changelogFile)
-            throws IOException, InterruptedException {
-
-        final EnvVars environment = build.getEnvironment(listener);
-
-        final FilePath changelogFile = new FilePath(_changelogFile);
->>>>>>> 16fafebf
 
         BuildChooserContextImpl(AbstractProject project, AbstractBuild build) {
             this.project = project;
