package hudson.plugins.git;

import com.cloudbees.plugins.credentials.CredentialsMatcher;
import com.cloudbees.plugins.credentials.CredentialsMatchers;
import com.cloudbees.plugins.credentials.CredentialsProvider;
import com.cloudbees.plugins.credentials.common.StandardUsernameCredentials;
import com.cloudbees.plugins.credentials.domains.URIRequirementBuilder;
import com.google.common.collect.Iterables;

import edu.umd.cs.findbugs.annotations.CheckForNull;
import edu.umd.cs.findbugs.annotations.NonNull;
import edu.umd.cs.findbugs.annotations.SuppressFBWarnings;

import hudson.AbortException;
import hudson.EnvVars;
import hudson.Extension;
import hudson.FilePath;
import hudson.Launcher;
import hudson.init.Initializer;
import hudson.matrix.MatrixBuild;
import hudson.matrix.MatrixRun;
import hudson.model.AbstractBuild;
import hudson.model.AbstractProject;
import hudson.model.Descriptor.FormException;
import hudson.model.Items;
import hudson.model.Job;
import hudson.model.Node;
import hudson.model.Queue;
import hudson.model.Run;
import hudson.model.Saveable;
import hudson.model.TaskListener;
import hudson.model.queue.Tasks;
import hudson.plugins.git.browser.GitRepositoryBrowser;
import hudson.plugins.git.extensions.GitClientConflictException;
import hudson.plugins.git.extensions.GitClientType;
import hudson.plugins.git.extensions.GitSCMExtension;
import hudson.plugins.git.extensions.GitSCMExtensionDescriptor;
import hudson.plugins.git.extensions.impl.AuthorInChangelog;
import hudson.plugins.git.extensions.impl.BuildChooserSetting;
import hudson.plugins.git.extensions.impl.ChangelogToBranch;
import hudson.plugins.git.extensions.impl.PathRestriction;
import hudson.plugins.git.extensions.impl.LocalBranch;
import hudson.plugins.git.extensions.impl.RelativeTargetDirectory;
import hudson.plugins.git.extensions.impl.PreBuildMerge;
import hudson.plugins.git.opt.PreBuildMergeOptions;
import hudson.plugins.git.util.Build;
import hudson.plugins.git.util.*;
import hudson.remoting.Channel;
import hudson.scm.AbstractScmTagAction;
import hudson.scm.ChangeLogParser;
import hudson.scm.PollingResult;
import hudson.scm.RepositoryBrowser;
import hudson.scm.SCMDescriptor;
import hudson.scm.SCMRevisionState;
import hudson.security.ACL;
import hudson.tasks.Builder;
import hudson.tasks.Publisher;
import hudson.triggers.SCMTrigger;
import hudson.util.DescribableList;
import hudson.util.FormValidation;
import hudson.util.ListBoxModel;
import jenkins.model.Jenkins;
import jenkins.plugins.git.GitSCMMatrixUtil;
import net.sf.json.JSONObject;

import org.eclipse.jgit.errors.MissingObjectException;
import org.eclipse.jgit.lib.Config;
import org.eclipse.jgit.lib.ObjectId;
import org.eclipse.jgit.revwalk.RevCommit;
import org.eclipse.jgit.transport.RefSpec;
import org.eclipse.jgit.transport.RemoteConfig;
import org.eclipse.jgit.transport.URIish;
import org.jenkinsci.plugins.gitclient.ChangelogCommand;
import org.jenkinsci.plugins.gitclient.CheckoutCommand;
import org.jenkinsci.plugins.gitclient.CliGitAPIImpl;
import org.jenkinsci.plugins.gitclient.CloneCommand;
import org.jenkinsci.plugins.gitclient.FetchCommand;
import org.jenkinsci.plugins.gitclient.Git;
import org.jenkinsci.plugins.gitclient.GitClient;
import org.jenkinsci.plugins.gitclient.JGitTool;
import org.kohsuke.stapler.DataBoundConstructor;
import org.kohsuke.stapler.Stapler;
import org.kohsuke.stapler.StaplerRequest;
import org.kohsuke.stapler.export.Exported;

import javax.servlet.ServletException;

import java.io.File;
import java.io.IOException;
import java.io.OutputStreamWriter;
import java.io.PrintStream;
import java.io.Serializable;
import java.io.Writer;
import java.text.MessageFormat;
import java.util.ArrayList;
import java.util.Arrays;
import java.util.Collection;
import java.util.Collections;
import java.util.HashSet;
import java.util.Iterator;
import java.util.List;
import java.util.Map;
import java.util.Set;
import java.util.logging.Level;
import java.util.logging.Logger;

import static com.google.common.collect.Lists.newArrayList;
import static hudson.init.InitMilestone.JOB_LOADED;
import static hudson.init.InitMilestone.PLUGINS_STARTED;
import hudson.plugins.git.browser.BitbucketWeb;
import hudson.plugins.git.browser.GitLab;
import hudson.plugins.git.browser.GithubWeb;
import static hudson.scm.PollingResult.*;
import hudson.Util;
import hudson.util.LogTaskListener;
import java.util.Map.Entry;
import java.util.regex.Matcher;
import java.util.regex.Pattern;

import static org.apache.commons.collections.CollectionUtils.isEmpty;
import static org.apache.commons.lang.StringUtils.isBlank;

import edu.umd.cs.findbugs.annotations.SuppressFBWarnings;

/**
 * Git SCM.
 *
 * @author Nigel Magnay
 * @author Andrew Bayer
 * @author Nicolas Deloof
 * @author Kohsuke Kawaguchi
 * ... and many others
 */
public class GitSCM extends GitSCMBackwardCompatibility {

    /**
     * Store a config version so we're able to migrate config on various
     * functionality upgrades.
     */
    private Long configVersion;
    /**
     * All the remote repositories that we know about.
     */
    private List<UserRemoteConfig> userRemoteConfigs;
    private transient List<RemoteConfig> remoteRepositories;
    /**
     * All the branches that we wish to care about building.
     */
    private List<BranchSpec> branches;
    private boolean doGenerateSubmoduleConfigurations;

    @CheckForNull
    public String gitTool = null;
    @CheckForNull
    private GitRepositoryBrowser browser;
    private Collection<SubmoduleConfig> submoduleCfg;
    public static final String GIT_BRANCH = "GIT_BRANCH";
    public static final String GIT_LOCAL_BRANCH = "GIT_LOCAL_BRANCH";
    public static final String GIT_CHECKOUT_DIR = "GIT_CHECKOUT_DIR";
    public static final String GIT_COMMIT = "GIT_COMMIT";
    public static final String GIT_PREVIOUS_COMMIT = "GIT_PREVIOUS_COMMIT";
    public static final String GIT_PREVIOUS_SUCCESSFUL_COMMIT = "GIT_PREVIOUS_SUCCESSFUL_COMMIT";

    /**
     * All the configured extensions attached to this.
     */
    @SuppressFBWarnings(value="SE_BAD_FIELD", justification="Known non-serializable field")
    private DescribableList<GitSCMExtension,GitSCMExtensionDescriptor> extensions;

    public Collection<SubmoduleConfig> getSubmoduleCfg() {
        return submoduleCfg;
    }

    public void setSubmoduleCfg(Collection<SubmoduleConfig> submoduleCfg) {
        this.submoduleCfg = submoduleCfg;
    }

    public static List<UserRemoteConfig> createRepoList(String url, String credentialsId) {
        List<UserRemoteConfig> repoList = new ArrayList<>();
        repoList.add(new UserRemoteConfig(url, null, null, credentialsId));
        return repoList;
    }

    /**
     * A convenience constructor that sets everything to default.
     *
     * @param repositoryUrl git repository URL
     *      Repository URL to clone from.
     */
    public GitSCM(String repositoryUrl) {
        this(
                createRepoList(repositoryUrl, null),
                Collections.singletonList(new BranchSpec("")),
                false, Collections.<SubmoduleConfig>emptyList(),
                null, null, Collections.<GitSCMExtension>emptyList());
    }

//    @Restricted(NoExternalUse.class) // because this keeps changing
    @DataBoundConstructor
    public GitSCM(
            List<UserRemoteConfig> userRemoteConfigs,
            List<BranchSpec> branches,
            Boolean doGenerateSubmoduleConfigurations,
            Collection<SubmoduleConfig> submoduleCfg,
            @CheckForNull GitRepositoryBrowser browser,
            @CheckForNull String gitTool,
            List<GitSCMExtension> extensions) {

        // moved from createBranches
        this.branches = isEmpty(branches) ? newArrayList(new BranchSpec("*/master")) : branches;

        this.userRemoteConfigs = userRemoteConfigs;
        updateFromUserData();

        // TODO: getBrowserFromRequest
        this.browser = browser;

        // emulate bindJSON behavior here
        if (doGenerateSubmoduleConfigurations != null) {
            this.doGenerateSubmoduleConfigurations = doGenerateSubmoduleConfigurations;
        } else {
            this.doGenerateSubmoduleConfigurations = false;
        }

        if (submoduleCfg == null) {
            submoduleCfg = new ArrayList<>();
        }
        this.submoduleCfg = submoduleCfg;

        this.configVersion = 2L;
        this.gitTool = gitTool;

        this.extensions = new DescribableList<>(Saveable.NOOP,Util.fixNull(extensions));

        getBuildChooser(); // set the gitSCM field.
    }

    /**
     * All the configured extensions attached to this {@link GitSCM}.
     *
     * Going forward this is primarily how we'll support esoteric use cases.
     *
     * @since 2.0
     */
    public DescribableList<GitSCMExtension, GitSCMExtensionDescriptor> getExtensions() {
        return extensions;
    }

    private void updateFromUserData() throws GitException {
        // do what newInstance used to do directly from the request data
        if (userRemoteConfigs == null) {
            return; /* Prevent NPE when no remote config defined */
        }
        try {
            String[] pUrls = new String[userRemoteConfigs.size()];
            String[] repoNames = new String[userRemoteConfigs.size()];
            String[] refSpecs = new String[userRemoteConfigs.size()];
            for (int i = 0; i < userRemoteConfigs.size(); ++i) {
                pUrls[i] = userRemoteConfigs.get(i).getUrl();
                repoNames[i] = userRemoteConfigs.get(i).getName();
                refSpecs[i] = userRemoteConfigs.get(i).getRefspec();
            }
            this.remoteRepositories = DescriptorImpl.createRepositoryConfigurations(pUrls, repoNames, refSpecs);

            // TODO: replace with new repositories
        } catch (IOException e1) {
            throw new GitException("Error creating repositories", e1);
        }
    }

    public Object readResolve() throws IOException {
        // Migrate data

        // Default unspecified to v0
        if (configVersion == null) {
            configVersion = 0L;
        }


        if (source != null) {
            remoteRepositories = new ArrayList<>();
            branches = new ArrayList<>();
            doGenerateSubmoduleConfigurations = false;

            List<RefSpec> rs = new ArrayList<>();
            rs.add(new RefSpec("+refs/heads/*:refs/remotes/origin/*"));
            remoteRepositories.add(newRemoteConfig("origin", source, rs.toArray(new RefSpec[rs.size()])));
            if (branch != null) {
                branches.add(new BranchSpec(branch));
            } else {
                branches.add(new BranchSpec("*/master"));
            }
        }


        if (configVersion < 1 && branches != null) {
            // Migrate the branch specs from
            // single * wildcard, to ** wildcard.
            for (BranchSpec branchSpec : branches) {
                String name = branchSpec.getName();
                name = name.replace("*", "**");
                branchSpec.setName(name);
            }
        }

        if (remoteRepositories != null && userRemoteConfigs == null) {
            userRemoteConfigs = new ArrayList<>();
            for(RemoteConfig cfg : remoteRepositories) {
                // converted as in config.jelly
                String url = "";
                if (cfg.getURIs().size() > 0 && cfg.getURIs().get(0) != null)
                    url = cfg.getURIs().get(0).toPrivateString();

                String refspec = "";
                if (cfg.getFetchRefSpecs().size() > 0 && cfg.getFetchRefSpecs().get(0) != null)
                    refspec = cfg.getFetchRefSpecs().get(0).toString();

                userRemoteConfigs.add(new UserRemoteConfig(url, cfg.getName(), refspec, null));
            }
        }

        // patch internal objects from user data
        // if (configVersion == 2) {
        if (remoteRepositories == null) {
            // if we don't catch GitException here, the whole job fails to load
            try {
                updateFromUserData();
            } catch (GitException e) {
                LOGGER.log(Level.WARNING, "Failed to load SCM data", e);
            }
        }

        if (extensions==null)
            extensions = new DescribableList<>(Saveable.NOOP);

        readBackExtensionsFromLegacy();

        if (choosingStrategy != null && getBuildChooser().getClass()==DefaultBuildChooser.class) {
            for (BuildChooserDescriptor d : BuildChooser.all()) {
                if (choosingStrategy.equals(d.getLegacyId())) {
                    try {
                        setBuildChooser(d.clazz.newInstance());
                    } catch (InstantiationException | IllegalAccessException e) {
                        LOGGER.log(Level.WARNING, "Failed to instantiate the build chooser", e);
                    }
                }
            }
        }

        getBuildChooser(); // set the gitSCM field.

        return this;
    }

    @Override
    public GitRepositoryBrowser getBrowser() {
        return browser;
    }

    public void setBrowser(GitRepositoryBrowser browser) {
        this.browser = browser;
    }

    private static final String HOSTNAME_MATCH
            = "([\\w\\d[-.]]+)" // hostname
            ;
    private static final String REPOSITORY_PATH_MATCH
            = "/*" // Zero or more slashes as start of repository path
            + "(.+?)" // repository path without leading slashes
            + "(?:[.]git)?" // optional '.git' suffix
            + "/*" // optional trailing '/'
            ;

    private static final Pattern[] URL_PATTERNS = {
        /* URL style - like https://github.com/jenkinsci/git-plugin */
        Pattern.compile(
        "(?:\\w+://)" // protocol (scheme)
        + "(?:.+@)?" // optional username/password
        + HOSTNAME_MATCH
        + "(?:[:][\\d]+)?" // optional port number (only honored by git for ssh:// scheme)
        + "/" // separator between hostname and repository path - '/'
        + REPOSITORY_PATH_MATCH
        ),
        /* Alternate ssh style - like git@github.com:jenkinsci/git-plugin */
        Pattern.compile(
        "(?:git@)" // required username (only optional if local username is 'git')
        + HOSTNAME_MATCH
        + ":" // separator between hostname and repository path - ':'
        + REPOSITORY_PATH_MATCH
        )
    };

    @Override public RepositoryBrowser<?> guessBrowser() {
        Set<String> webUrls = new HashSet<>();
        if (remoteRepositories != null) {
            for (RemoteConfig config : remoteRepositories) {
                for (URIish uriIsh : config.getURIs()) {
                    String uri = uriIsh.toString();
                    for (Pattern p : URL_PATTERNS) {
                        Matcher m = p.matcher(uri);
                        if (m.matches()) {
                            webUrls.add("https://" + m.group(1) + "/" + m.group(2) + "/");
                        }
                    }
                }
            }
        }
        if (webUrls.isEmpty()) {
            return null;
        }
        if (webUrls.size() == 1) {
            String url = webUrls.iterator().next();
            if (url.startsWith("https://bitbucket.org/")) {
                return new BitbucketWeb(url);
            }
            if (url.startsWith("https://gitlab.com/")) {
                return new GitLab(url, "");
            }
            if (url.startsWith("https://github.com/")) {
                return new GithubWeb(url);
            }
            return null;
        }
        LOGGER.log(Level.INFO, "Multiple browser guess matches for {0}", remoteRepositories);
        return null;
    }

    public boolean isCreateAccountBasedOnEmail() {
        DescriptorImpl gitDescriptor = getDescriptor();
        return (gitDescriptor != null && gitDescriptor.isCreateAccountBasedOnEmail());
    }

    public BuildChooser getBuildChooser() {
        BuildChooser bc;

        BuildChooserSetting bcs = getExtensions().get(BuildChooserSetting.class);
        if (bcs!=null)  bc = bcs.getBuildChooser();
        else            bc = new DefaultBuildChooser();
        bc.gitSCM = this;
        return bc;
    }

    public void setBuildChooser(BuildChooser buildChooser) throws IOException {
        if (buildChooser.getClass()==DefaultBuildChooser.class) {
            getExtensions().remove(BuildChooserSetting.class);
        } else {
            getExtensions().replace(new BuildChooserSetting(buildChooser));
        }
    }

    @Deprecated
    public String getParamLocalBranch(Run<?, ?> build) throws IOException, InterruptedException {
        return getParamLocalBranch(build, new LogTaskListener(LOGGER, Level.INFO));
    }

    /**
     * Gets the parameter-expanded effective value in the context of the current build.
     * @param build run whose local branch name is returned
     * @param listener build log
     * @throws IOException on input or output error
     * @throws InterruptedException when interrupted
     * @return parameter-expanded local branch name in build.
     */
    public String getParamLocalBranch(Run<?, ?> build, TaskListener listener) throws IOException, InterruptedException {
        String branch = getLocalBranch();
        // substitute build parameters if available
        return getParameterString(branch != null ? branch : null, build.getEnvironment(listener));
    }

    @Deprecated
    public List<RemoteConfig> getParamExpandedRepos(Run<?, ?> build) throws IOException, InterruptedException {
        return getParamExpandedRepos(build, new LogTaskListener(LOGGER, Level.INFO));
    }

    /**
     * Expand parameters in {@link #remoteRepositories} with the parameter values provided in the given build
     * and return them.
     *
     * @param build run whose local branch name is returned
     * @param listener build log
     * @throws IOException on input or output error
     * @throws InterruptedException when interrupted
     * @return can be empty but never null.
     */
    public List<RemoteConfig> getParamExpandedRepos(Run<?, ?> build, TaskListener listener) throws IOException, InterruptedException {
        List<RemoteConfig> expandedRepos = new ArrayList<>();

        EnvVars env = build.getEnvironment(listener);

        for (RemoteConfig oldRepo : Util.fixNull(remoteRepositories)) {
            expandedRepos.add(getParamExpandedRepo(env, oldRepo));
        }

        return expandedRepos;
    }

    /**
     * Expand Parameters in the supplied remote repository with the parameter values provided in the given environment variables }
     * @param env Environment variables with parameter values
     * @param remoteRepository Remote repository with parameters
     * @return remote repository with expanded parameters
     */
    public RemoteConfig getParamExpandedRepo(EnvVars env, RemoteConfig remoteRepository){
        List<RefSpec> refSpecs = getRefSpecs(remoteRepository, env);
    	return newRemoteConfig(
                getParameterString(remoteRepository.getName(), env),
                getParameterString(remoteRepository.getURIs().get(0).toPrivateString(), env),
                refSpecs.toArray(new RefSpec[refSpecs.size()]));
    }

    public RemoteConfig getRepositoryByName(String repoName) {
        for (RemoteConfig r : getRepositories()) {
            if (r.getName().equals(repoName)) {
                return r;
            }
        }

        return null;
    }

    @Exported
    public List<UserRemoteConfig> getUserRemoteConfigs() {
        if (userRemoteConfigs == null) {
            /* Prevent NPE when no remote config defined */
            userRemoteConfigs = new ArrayList<>();
        }
        return Collections.unmodifiableList(userRemoteConfigs);
    }

    public List<RemoteConfig> getRepositories() {
        // Handle null-value to ensure backwards-compatibility, ie project configuration missing the <repositories/> XML element
        if (remoteRepositories == null) {
            return new ArrayList<>();
        }
        return remoteRepositories;
    }

    /**
     * Derives a local branch name from the remote branch name by removing the
     * name of the remote from the remote branch name.
     * <p>
     * Ex. origin/master becomes master
     * <p>
     * Cycles through the list of user remotes looking for a match allowing user
     * to configure an alternate (not origin) name for the remote.
     *
     * @param remoteBranchName branch name whose remote repository name will be removed
     * @return a local branch name derived by stripping the remote repository
     *         name from the {@code remoteBranchName} parameter. If a matching
     *         remote is not found, the original {@code remoteBranchName} will
     *         be returned.
     */
    public String deriveLocalBranchName(String remoteBranchName) {
        // default remoteName is 'origin' used if list of user remote configs is empty.
        String remoteName = "origin";

        for (final UserRemoteConfig remote : getUserRemoteConfigs()) {
            remoteName = remote.getName();
            if (remoteName == null || remoteName.isEmpty()) {
                remoteName = "origin";
            }
            if (remoteBranchName.startsWith(remoteName + "/")) {
                // found the remote config associated with remoteBranchName
                break;
            }
        }

        // now strip the remote name and return the resulting local branch name.
        String localBranchName = remoteBranchName.replaceFirst("^" + remoteName + "/", "");
        return localBranchName;
    }

    @CheckForNull
    public String getGitTool() {
        return gitTool;
    }

    @NonNull
    public static String getParameterString(@CheckForNull String original, @NonNull EnvVars env) {
        return env.expand(original);
    }

    private List<RefSpec> getRefSpecs(RemoteConfig repo, EnvVars env) {
        List<RefSpec> refSpecs = new ArrayList<>();
        for (RefSpec refSpec : repo.getFetchRefSpecs()) {
            refSpecs.add(new RefSpec(getParameterString(refSpec.toString(), env)));
        }
        return refSpecs;
    }

    /**
     * If the configuration is such that we are tracking just one branch of one repository
     * return that branch specifier (in the form of something like "origin/master" or a SHA1-hash
     *
     * Otherwise return [@code null}.
     */
    @CheckForNull
    private String getSingleBranch(EnvVars env) {
        // if we have multiple branches skip to advanced usecase
        if (getBranches().size() != 1) {
            return null;
        }
        String branch = getBranches().get(0).getName();
        String repository = null;

        if (getRepositories().size() != 1) {
        	for (RemoteConfig repo : getRepositories()) {
        		if (branch.startsWith(repo.getName() + "/")) {
        			repository = repo.getName();
        			break;
        		}
        	}
        } else {
        	repository = getRepositories().get(0).getName();
        }


        // replace repository wildcard with repository name
        if (branch.startsWith("*/") && repository != null) {
            branch = repository + branch.substring(1);
        }

        // if the branch name contains more wildcards then the simple usecase
        // does not apply and we need to skip to the advanced usecase
        if (branch.contains("*")) {
            return null;
        }

        // substitute build parameters if available
        branch = getParameterString(branch, env);

        // Check for empty string - replace with "**" when seen.
        if (branch.equals("")) {
            branch = "**";
        }

        return branch;
    }

    @Override
    public SCMRevisionState calcRevisionsFromBuild(Run<?, ?> abstractBuild, FilePath workspace, Launcher launcher, TaskListener taskListener) throws IOException, InterruptedException {
        return SCMRevisionState.NONE;
    }

    @Override
    public boolean requiresWorkspaceForPolling() {
        // TODO would need to use hudson.plugins.git.util.GitUtils.getPollEnvironment
        return requiresWorkspaceForPolling(new EnvVars());
    }

    /* Package protected for test access */
    boolean requiresWorkspaceForPolling(EnvVars environment) {
        for (GitSCMExtension ext : getExtensions()) {
            if (ext.requiresWorkspaceForPolling()) return true;
        }
        return getSingleBranch(environment) == null;
    }

    @Override
    public PollingResult compareRemoteRevisionWith(Job<?, ?> project, Launcher launcher, FilePath workspace, final TaskListener listener, SCMRevisionState baseline) throws IOException, InterruptedException {
        try {
            return compareRemoteRevisionWithImpl( project, launcher, workspace, listener);
        } catch (GitException e){
            throw new IOException(e);
        }
    }

    public static final Pattern GIT_REF = Pattern.compile("^(refs/[^/]+)/(.+)");

    private PollingResult compareRemoteRevisionWithImpl(Job<?, ?> project, Launcher launcher, FilePath workspace, final @NonNull TaskListener listener) throws IOException, InterruptedException {
        // Poll for changes. Are there any unbuilt revisions that Hudson ought to build ?

        listener.getLogger().println("Using strategy: " + getBuildChooser().getDisplayName());

        final Run lastBuild = project.getLastBuild();
        if (lastBuild == null) {
            // If we've never been built before, well, gotta build!
            listener.getLogger().println("[poll] No previous build, so forcing an initial build.");
            return BUILD_NOW;
        }

        final BuildData buildData = fixNull(getBuildData(lastBuild));
        if (buildData.lastBuild != null) {
            listener.getLogger().println("[poll] Last Built Revision: " + buildData.lastBuild.revision);
        }

        final EnvVars pollEnv = project instanceof AbstractProject ? GitUtils.getPollEnvironment((AbstractProject) project, workspace, launcher, listener, false) : lastBuild.getEnvironment(listener);

        final String singleBranch = getSingleBranch(pollEnv);

        if (!requiresWorkspaceForPolling(pollEnv)) {

            final EnvVars environment = project instanceof AbstractProject ? GitUtils.getPollEnvironment((AbstractProject) project, workspace, launcher, listener, false) : new EnvVars();

            GitClient git = createClient(listener, environment, project, Jenkins.getInstance(), null);

            for (RemoteConfig remoteConfig : getParamExpandedRepos(lastBuild, listener)) {
                String remote = remoteConfig.getName();
                List<RefSpec> refSpecs = getRefSpecs(remoteConfig, environment);

                for (URIish urIish : remoteConfig.getURIs()) {
                    String gitRepo = urIish.toString();
                    Map<String, ObjectId> heads = git.getHeadRev(gitRepo);
                    if (heads==null || heads.isEmpty()) {
                        listener.getLogger().println("[poll] Couldn't get remote head revision");
                        return BUILD_NOW;
                    }

                    listener.getLogger().println("Found "+ heads.size() +" remote heads on " + urIish);

                    Iterator<Entry<String, ObjectId>> it = heads.entrySet().iterator();
                    while (it.hasNext()) {
                        String head = it.next().getKey();
                        boolean match = false;
                        for (RefSpec spec : refSpecs) {
                            if (spec.matchSource(head)) {
                                match = true;
                                break;
                            }
                        }
                        if (!match) {
                            listener.getLogger().println("Ignoring " + head + " as it doesn't match any of the configured refspecs");
                            it.remove();
                        }
                    }

                    for (BranchSpec branchSpec : getBranches()) {
                        for (Entry<String, ObjectId> entry : heads.entrySet()) {
                            final String head = entry.getKey();
                            // head is "refs/(heads|tags|whatever)/branchName

                            // first, check the a canonical git reference is configured
                            if (!branchSpec.matches(head, environment)) {

                                // convert head `refs/(heads|tags|whatever)/branch` into shortcut notation `remote/branch`
                                String name = head;
                                Matcher matcher = GIT_REF.matcher(head);
                                if (matcher.matches()) name = remote + head.substring(matcher.group(1).length());
                                else name = remote + "/" + head;

                                if (!branchSpec.matches(name, environment)) continue;
                            }

                            final ObjectId sha1 = entry.getValue();
                            Build built = buildData.getLastBuild(sha1);
                            if (built != null) {
                                listener.getLogger().println("[poll] Latest remote head revision on " + head + " is: " + sha1.getName() + " - already built by " + built.getBuildNumber());
                                continue;
                            }

                            listener.getLogger().println("[poll] Latest remote head revision on " + head + " is: " + sha1.getName());
                            return BUILD_NOW;
                        }
                    }
                }
            }
            return NO_CHANGES;
        }

        final Node node = GitUtils.workspaceToNode(workspace);
        final EnvVars environment = project instanceof AbstractProject ? GitUtils.getPollEnvironment((AbstractProject) project, workspace, launcher, listener) : project.getEnvironment(node, listener);

        FilePath workingDirectory = workingDirectory(project,workspace,environment,listener);

        // (Re)build if the working directory doesn't exist
        if (workingDirectory == null || !workingDirectory.exists()) {
            return BUILD_NOW;
        }

        GitClient git = createClient(listener, environment, project, node, workingDirectory);

        if (git.hasGitRepo()) {
            // Repo is there - do a fetch
            listener.getLogger().println("Fetching changes from the remote Git repositories");

            // Fetch updates
            for (RemoteConfig remoteRepository : getParamExpandedRepos(lastBuild, listener)) {
                fetchFrom(git, listener, remoteRepository);
            }

            listener.getLogger().println("Polling for changes in");

            Collection<Revision> candidates = getBuildChooser().getCandidateRevisions(
                    true, singleBranch, git, listener, buildData, new BuildChooserContextImpl(project, null, environment));

            for (Revision c : candidates) {
                if (!isRevExcluded(git, c, listener, buildData)) {
                    return PollingResult.SIGNIFICANT;
                }
            }

            return NO_CHANGES;
        } else {
            listener.getLogger().println("No Git repository yet, an initial checkout is required");
            return PollingResult.SIGNIFICANT;
        }
    }

    /**
     * Allows {@link Builder}s and {@link Publisher}s to access a configured {@link GitClient} object to
     * perform additional git operations.
     * @param listener build log
     * @param environment environment variables to be used
     * @param build run context for the returned GitClient
     * @param workspace client workspace
     * @return git client for additional git operations
     * @throws IOException on input or output error
     * @throws InterruptedException when interrupted
     */
    @NonNull
    public GitClient createClient(TaskListener listener, EnvVars environment, Run<?,?> build, FilePath workspace) throws IOException, InterruptedException {
        FilePath ws = workingDirectory(build.getParent(), workspace, environment, listener);
        /* ws will be null if the node which ran the build is offline */
        if (ws != null) {
            ws.mkdirs(); // ensure it exists
        }
        return createClient(listener,environment, build.getParent(), GitUtils.workspaceToNode(workspace), ws);
    }

    @NonNull
    /*package*/ GitClient createClient(TaskListener listener, EnvVars environment, Job project, Node n, FilePath ws) throws IOException, InterruptedException {

        String gitExe = getGitExe(n, listener);
        Git git = Git.with(listener, environment).in(ws).using(gitExe);

        GitClient c = git.getClient();
        for (GitSCMExtension ext : extensions) {
            c = ext.decorate(this,c);
        }

        for (UserRemoteConfig uc : getUserRemoteConfigs()) {
            String ucCredentialsId = uc.getCredentialsId();
            if (ucCredentialsId != null) {
                String url = getParameterString(uc.getUrl(), environment);
                List<StandardUsernameCredentials> urlCredentials = CredentialsProvider.lookupCredentials(
                        StandardUsernameCredentials.class,
                        project,
                        project instanceof Queue.Task
                                ? Tasks.getDefaultAuthenticationOf((Queue.Task)project)
                                : ACL.SYSTEM,
                        URIRequirementBuilder.fromUri(url).build()
                );
                CredentialsMatcher ucMatcher = CredentialsMatchers.withId(ucCredentialsId);
                CredentialsMatcher idMatcher = CredentialsMatchers.allOf(ucMatcher, GitClient.CREDENTIALS_MATCHER);
                StandardUsernameCredentials credentials = CredentialsMatchers.firstOrNull(urlCredentials, idMatcher);
                if (credentials != null) {
                    c.addCredentials(url, credentials);
                    if (project != null && project.getLastBuild() != null) {
                        CredentialsProvider.track(project.getLastBuild(), credentials);
                    }
                }
            }
        }
        // TODO add default credentials

        return c;
    }

    @NonNull
    private BuildData fixNull(BuildData bd) {
        return bd != null ? bd : new BuildData(getScmName(), getUserRemoteConfigs()) /*dummy*/;
    }

    @NonNull
    private String fixNull(String name) {
        return name != null ? name : "";
    }

    /**
     * Fetch information from a particular remote repository.
     *
     * @param git git client
     * @param listener build log
     * @param remoteRepository remote git repository
     * @throws InterruptedException when interrupted
     * @throws IOException on input or output error
     */
    private void fetchFrom(GitClient git,
            TaskListener listener,
            RemoteConfig remoteRepository) throws InterruptedException, IOException {

        boolean first = true;
        for (URIish url : remoteRepository.getURIs()) {
            try {
                if (first) {
                    git.setRemoteUrl(remoteRepository.getName(), url.toPrivateASCIIString());
                    first = false;
                } else {
                    git.addRemoteUrl(remoteRepository.getName(), url.toPrivateASCIIString());
                }

                FetchCommand fetch = git.fetch_().from(url, remoteRepository.getFetchRefSpecs());
                for (GitSCMExtension extension : extensions) {
                    extension.decorateFetchCommand(this, git, listener, fetch);
                }
                fetch.execute();
            } catch (GitException ex) {
                throw new GitException("Failed to fetch from "+url.toString(), ex);
            }
        }
    }

    private RemoteConfig newRemoteConfig(String name, String refUrl, RefSpec... refSpec) {

        try {
            Config repoConfig = new Config();
            // Make up a repo config from the request parameters

            repoConfig.setString("remote", name, "url", refUrl);
            List<String> str = new ArrayList<>();
            if(refSpec != null && refSpec.length > 0)
                for (RefSpec rs: refSpec)
                    str.add(rs.toString());
            repoConfig.setStringList("remote", name, "fetch", str);

            return RemoteConfig.getAllRemoteConfigs(repoConfig).get(0);
        } catch (Exception ex) {
            throw new GitException("Error trying to create JGit configuration", ex);
        }
    }

    @CheckForNull
    public GitTool resolveGitTool(TaskListener listener) {
        return GitUtils.resolveGitTool(gitTool, listener);
    }

    public String getGitExe(Node builtOn, TaskListener listener) {
        return getGitExe(builtOn, null, listener);
    }

    /**
     * Exposing so that we can get this from GitPublisher.
     * @param builtOn node where build was performed
     * @param env environment variables used in the build
     * @param listener build log
     * @return git exe for builtOn node, often "Default" or "jgit"
     */
    public String getGitExe(Node builtOn, EnvVars env, TaskListener listener) {

        GitClientType client = GitClientType.ANY;
        for (GitSCMExtension ext : extensions) {
            try {
                client = client.combine(ext.getRequiredClient());
            } catch (GitClientConflictException e) {
                throw new RuntimeException(ext.getDescriptor().getDisplayName() + " extended Git behavior is incompatible with other behaviors");
            }
        }
        if (client == GitClientType.JGIT) return JGitTool.MAGIC_EXENAME;

        GitTool tool = GitUtils.resolveGitTool(gitTool, listener);
        if (tool == null) {
            return null;
        }

        return tool.getGitExe();
    }

<<<<<<< HEAD
    /**
     * Web-bound method to let people look up a build by their SHA1 commit.
     * @param sha1 SHA1 hash of commit
     * @return most recent build of sha1
     */
    public AbstractBuild<?,?> getBySHA1(String sha1) {
        AbstractProject<?,?> p = Stapler.getCurrentRequest().findAncestorObject(AbstractProject.class);
        for (AbstractBuild b : p.getBuilds()) {
            /* First, try BuildDetails.class */
            List<BuildDetails> buildDetailsActions = b.getActions(BuildDetails.class);
            for (BuildDetails details : buildDetailsActions) {
                if (details != null && details.build != null) {
                    Build lb = details.build;
                    if (lb.isFor(sha1)) return b;
                }
            }

            /* Next, try the deprecated BuildData.class */
            List<BuildData> buildDataActions = b.getActions(BuildData.class);
            for (BuildData data : buildDataActions) {
                if (data != null && data.lastBuild!=null) {
                    Build lb = data.lastBuild;
                    if (lb.isFor(sha1)) return b;
                }
            }
        }
        return null;
    }

=======
>>>>>>> b9b29738
    /*package*/ static class BuildChooserContextImpl implements BuildChooserContext, Serializable {
        @SuppressFBWarnings(value="SE_BAD_FIELD", justification="known non-serializable field")
        final Job project;
        @SuppressFBWarnings(value="SE_BAD_FIELD", justification="known non-serializable field")
        final Run build;
        final EnvVars environment;

        BuildChooserContextImpl(Job project, Run build, EnvVars environment) {
            this.project = project;
            this.build = build;
            this.environment = environment;
        }

        public <T> T actOnBuild(ContextCallable<Run<?,?>, T> callable) throws IOException, InterruptedException {
            return callable.invoke(build, FilePath.localChannel);
        }

        public <T> T actOnProject(ContextCallable<Job<?,?>, T> callable) throws IOException, InterruptedException {
            return callable.invoke(project, FilePath.localChannel);
        }

        public Run<?, ?> getBuild() {
            return build;
        }

        public EnvVars getEnvironment() {
            return environment;
        }

        private Object writeReplace() {
            return Channel.current().export(BuildChooserContext.class,new BuildChooserContext() {
                public <T> T actOnBuild(ContextCallable<Run<?,?>, T> callable) throws IOException, InterruptedException {
                    return callable.invoke(build,Channel.current());
                }

                public <T> T actOnProject(ContextCallable<Job<?,?>, T> callable) throws IOException, InterruptedException {
                    return callable.invoke(project,Channel.current());
                }

                public Run<?, ?> getBuild() {
                    return build;
                }

                public EnvVars getEnvironment() {
                    return environment;
                }
            });
        }
    }

    /**
     * Determines the commit to be built in this round, updating the working tree accordingly,
     * and return the information about the selected commit.
     *
     * <p>
     * For robustness, this method shouldn't assume too much about the state of the working tree when this method
     * is called. In a general case, a working tree is a left-over from the previous build, so it can be quite
     * messed up (such as HEAD pointing to a random branch.) It is expected that this method brings it back
     * to the predictable clean state by the time this method returns.
     */
    private @NonNull Build determineRevisionToBuild(final Run build,
                                              final @NonNull BuildData buildData,
                                              final EnvVars environment,
                                              final @NonNull GitClient git,
                                              final @NonNull TaskListener listener) throws IOException, InterruptedException {
        PrintStream log = listener.getLogger();
        Collection<Revision> candidates = Collections.emptyList();
        final BuildChooserContext context = new BuildChooserContextImpl(build.getParent(), build, environment);
        getBuildChooser().prepareWorkingTree(git, listener, context);

        if (build.getClass().getName().equals("hudson.matrix.MatrixRun")) {
            candidates = GitSCMMatrixUtil.populateCandidatesFromRootBuild((AbstractBuild) build, this);
        }

        // parameter forcing the commit ID to build
        if (candidates.isEmpty() ) {
            final RevisionParameterAction rpa = build.getAction(RevisionParameterAction.class);
            if (rpa != null) {
                // in case the checkout is due to a commit notification on a
                // multiple scm configuration, it should be verified if the triggering repo remote
                // matches current repo remote to avoid JENKINS-26587
                if (rpa.canOriginateFrom(this.getRepositories())) {
                    candidates = Collections.singleton(rpa.toRevision(git));
                } else {
                    log.println("skipping resolution of commit " + rpa.commit + ", since it originates from another repository");
                }
            }
        }

        if (candidates.isEmpty() ) {
            final String singleBranch = environment.expand( getSingleBranch(environment) );

            candidates = getBuildChooser().getCandidateRevisions(
                    false, singleBranch, git, listener, buildData, context);
        }

        if (candidates.isEmpty()) {
            // getBuildCandidates should make the last item the last build, so a re-build
            // will build the last built thing.
            throw new AbortException("Couldn't find any revision to build. Verify the repository and branch configuration for this job.");
        }

        Revision marked = candidates.iterator().next();
        Revision rev = marked;
        // Modify the revision based on extensions
        for (GitSCMExtension ext : extensions) {
            rev = ext.decorateRevisionToBuild(this,build,git,listener,marked,rev);
        }
        Build revToBuild = new Build(marked, rev, build.getNumber(), null);
        buildData.saveBuild(revToBuild);

        if (buildData.getBuildsByBranchName().size() >= 100) {
            log.println("JENKINS-19022: warning: possible memory leak due to Git plugin usage; see: https://wiki.jenkins.io/display/JENKINS/Remove+Git+Plugin+BuildsByBranch+BuildData");
        }

        if (candidates.size() > 1) {
            log.println("Multiple candidate revisions");
            Job<?, ?> job = build.getParent();
            if (job instanceof AbstractProject) {
                AbstractProject project = (AbstractProject) job;
                if (!project.isDisabled()) {
                    log.println("Scheduling another build to catch up with " + project.getFullDisplayName());
                    if (!project.scheduleBuild(0, new SCMTrigger.SCMTriggerCause("This build was triggered by build "
                            + build.getNumber() + " because more than one build candidate was found."))) {
                        log.println("WARNING: multiple candidate revisions, but unable to schedule build of " + project.getFullDisplayName());
                    }
                }
            }
        }
        return revToBuild;
    }

    /**
     * Retrieve Git objects from the specified remotes by doing the likes of clone/fetch/pull/etc.
     *
     * By the end of this method, remote refs are updated to include all the commits found in the remote servers.
     */
    private void retrieveChanges(Run build, GitClient git, TaskListener listener) throws IOException, InterruptedException {
        final PrintStream log = listener.getLogger();

        List<RemoteConfig> repos = getParamExpandedRepos(build, listener);
        if (repos.isEmpty())    return; // defensive check even though this is an invalid configuration

        if (git.hasGitRepo()) {
            // It's an update
            if (repos.size() == 1)
                log.println("Fetching changes from the remote Git repository");
            else
                log.println(MessageFormat.format("Fetching changes from {0} remote Git repositories", repos.size()));
        } else {
            log.println("Cloning the remote Git repository");

            RemoteConfig rc = repos.get(0);
            try {
                CloneCommand cmd = git.clone_().url(rc.getURIs().get(0).toPrivateString()).repositoryName(rc.getName());
                for (GitSCMExtension ext : extensions) {
                    ext.decorateCloneCommand(this, build, git, listener, cmd);
                }
                cmd.execute();
            } catch (GitException ex) {
                ex.printStackTrace(listener.error("Error cloning remote repo '" + rc.getName() + "'"));
                throw new AbortException("Error cloning remote repo '" + rc.getName() + "'");
            }
        }

        for (RemoteConfig remoteRepository : repos) {
            try {
                fetchFrom(git, listener, remoteRepository);
            } catch (GitException ex) {
                /* Allow retry by throwing AbortException instead of
                 * GitException. See JENKINS-20531. */
                ex.printStackTrace(listener.error("Error fetching remote repo '" + remoteRepository.getName() + "'"));
                throw new AbortException("Error fetching remote repo '" + remoteRepository.getName() + "'");
            }
        }
    }

    @Override
    public void checkout(Run<?, ?> build, Launcher launcher, FilePath workspace, TaskListener listener, File changelogFile, SCMRevisionState baseline)
            throws IOException, InterruptedException {

        if (VERBOSE)
            listener.getLogger().println("Using checkout strategy: " + getBuildChooser().getDisplayName());

        BuildData previousBuildData = getBuildData(build.getPreviousBuild());   // read only
        BuildData buildData = copyBuildData(build.getPreviousBuild());

        if (VERBOSE && buildData.lastBuild != null) {
            listener.getLogger().println("Last Built Revision: " + buildData.lastBuild.revision);
        }

        EnvVars environment = build.getEnvironment(listener);
        GitClient git = createClient(listener, environment, build, workspace);

        for (GitSCMExtension ext : extensions) {
            ext.beforeCheckout(this, build, git, listener);
        }

        retrieveChanges(build, git, listener);
        Build revToBuild = determineRevisionToBuild(build, buildData, environment, git, listener);

        /* Generate a BuildDetails after determining what revision to build */
        BuildDetails buildDetails = new BuildDetails(buildData.lastBuild, getScmName(), getUserRemoteConfigs());

        // Track whether we're trying to add a duplicate BuildData, now that it's been updated with
        // revision info for this build etc. The default assumption is that it's a duplicate.
        boolean buildDetailsAlreadyPresent = false;
        List<BuildDetails> actions = build.getActions(BuildDetails.class);
        for (BuildDetails d: actions)  {
            if (d.similarTo(buildDetails)) {
                buildDetailsAlreadyPresent = true;
                break;
            }
        }
        if (!actions.isEmpty()) {
            buildDetails.setIndex(actions.size()+1);
        }

        // If the BuildData is not already attached to this build, add it to the build and mark that
        // it wasn't already present, so that we add the GitTagAction and changelog after the checkout
        // finishes.
        if (!buildDetailsAlreadyPresent) {
            build.addAction(buildDetails);
        }

        environment.put(GIT_COMMIT, revToBuild.revision.getSha1String());
        Branch localBranch = Iterables.getFirst(revToBuild.revision.getBranches(),null);
        String localBranchName = getParamLocalBranch(build, listener);
        if (localBranch != null && localBranch.getName() != null) { // null for a detached HEAD
            String remoteBranchName = getBranchName(localBranch);
            environment.put(GIT_BRANCH, remoteBranchName);

            LocalBranch lb = getExtensions().get(LocalBranch.class);
            if (lb != null) {
                String lbn = lb.getLocalBranch();
                if (lbn == null || lbn.equals("**")) {
                  // local branch is configured with empty value or "**" so use remote branch name for checkout
                  localBranchName = deriveLocalBranchName(remoteBranchName);
               }
               environment.put(GIT_LOCAL_BRANCH, localBranchName);
            }
        }

        listener.getLogger().println("Checking out " + revToBuild.revision);

        CheckoutCommand checkoutCommand = git.checkout().branch(localBranchName).ref(revToBuild.revision.getSha1String()).deleteBranchIfExist(true);
        for (GitSCMExtension ext : this.getExtensions()) {
            ext.decorateCheckoutCommand(this, build, git, listener, checkoutCommand);
        }

        try {
          checkoutCommand.execute();
        } catch (GitLockFailedException e) {
            // Rethrow IOException so the retry will be able to catch it
            throw new IOException("Could not checkout " + revToBuild.revision.getSha1String(), e);
        }

        // Needs to be after the checkout so that revToBuild is in the workspace
        try {
            printCommitMessageToLog(listener, git, revToBuild);
        } catch (GitException ge) {
            listener.getLogger().println("Exception logging commit message for " + revToBuild + ": " + ge.getMessage());
        }

        // Don't add the tag and changelog if we've already processed this BuildData before.
        if (!buildDetailsAlreadyPresent) {
            if (build.getActions(AbstractScmTagAction.class).isEmpty()) {
                // only add the tag action if we can be unique as AbstractScmTagAction has a fixed UrlName
                // so only one of the actions is addressable by users
                build.addAction(new GitTagAction(build, workspace, revToBuild.revision));
            }

            if (changelogFile != null) {
                computeChangeLog(git, revToBuild.revision, listener, previousBuildData, new FilePath(changelogFile),
                        new BuildChooserContextImpl(build.getParent(), build, environment));
            }
        }

        for (GitSCMExtension ext : extensions) {
            ext.onCheckoutCompleted(this, build, git,listener);
        }
    }

    private void printCommitMessageToLog(TaskListener listener, GitClient git, final Build revToBuild)
            throws IOException {
        try {
            RevCommit commit = git.withRepository(new RevCommitRepositoryCallback(revToBuild));
            listener.getLogger().println("Commit message: \"" + commit.getShortMessage() + "\"");
        } catch (InterruptedException | MissingObjectException e) {
            e.printStackTrace(listener.error("Unable to retrieve commit message"));
        }
    }

    /**
     * Build up change log from all the branches that we've merged into {@code revToBuild}.
     *
     * <p>
     * Intuitively, a changelog is a list of commits that's added since the "previous build" to the current build.
     * However, because of the multiple branch support in Git, this notion is ambiguous. For example, consider the
     * following commit graph where M1...M4 belongs to branch M, B1..B2 belongs to branch B, and so on:
     *
     * <pre>
     *    M1 -> M2 -> M3 -> M4
     *  /   \     \     \
     * S ->  B1 -> B2    \
     *  \                 \
     *   C1 ---------------> C2
     * </pre>
     *
     * <p>
     * If Jenkin built B1, C1, B2, C3 in that order, then one'd prefer that the changelog of B2 only shows
     * just B1..B2, not C1..B2. To do this, we attribute every build to specific branches, and when we say
     * "since the previous build", what we really mean is "since the last build that built the same branch".
     *
     * <p>
     * TODO: if a branch merge is configured, then the first build will end up listing all the changes
     * in the upstream branch, which may be too many. To deal with this nicely, BuildData needs to remember
     * when we started merging this branch so that we can properly detect if the current build is the
     * first build that's merging a new branch.
     *
     * Another possibly sensible option is to always exclude all the commits that are happening in the remote branch.
     * Picture yourself developing a feature branch that closely tracks a busy mainline, then you might
     * not really care the changes going on in the main line. In this way, the changelog only lists your changes,
     * so "notify those who break the build" will not spam upstream developers, too.
     *
     * @param git
     *      Used for invoking Git
     * @param revToBuild
     *      Points to the revision we'll be building. This includes all the branches we've merged.
     * @param listener
     *      Used for writing to build console
     * @param previousBuildData
     *      Information that captures what we did during the last build. We need this for changelog,
     *      or else we won't know where to stop.
     */
    private void computeChangeLog(GitClient git, Revision revToBuild, TaskListener listener, BuildData previousBuildData, FilePath changelogFile, BuildChooserContext context) throws IOException, InterruptedException {
        boolean executed = false;
        ChangelogCommand changelog = git.changelog();
        changelog.includes(revToBuild.getSha1());
        try (Writer out = new OutputStreamWriter(changelogFile.write(),"UTF-8")) {
            boolean exclusion = false;
            ChangelogToBranch changelogToBranch = getExtensions().get(ChangelogToBranch.class);
            if (changelogToBranch != null) {
                listener.getLogger().println("Using 'Changelog to branch' strategy.");
                changelog.excludes(changelogToBranch.getOptions().getRef());
                exclusion = true;
            } else {
                for (Branch b : revToBuild.getBranches()) {
                    Build lastRevWas = getBuildChooser().prevBuildForChangelog(b.getName(), previousBuildData, git, context);
                    if (lastRevWas != null && lastRevWas.revision != null && git.isCommitInRepo(lastRevWas.getSHA1())) {
                        changelog.excludes(lastRevWas.getSHA1());
                        exclusion = true;
                    }
                }
            }

            if (!exclusion) {
                // this is the first time we are building this branch, so there's no base line to compare against.
                // if we force the changelog, it'll contain all the changes in the repo, which is not what we want.
                listener.getLogger().println("First time build. Skipping changelog.");
            } else {
                changelog.to(out).max(MAX_CHANGELOG).execute();
                executed = true;
            }
        } catch (GitException ge) {
            ge.printStackTrace(listener.error("Unable to retrieve changeset"));
        } finally {
            if (!executed) changelog.abort();
        }
    }

    // TODO: 2.60+ Delete this override.
    @Override
    public void buildEnvVars(AbstractBuild<?, ?> build, Map<String, String> env) {
        buildEnvironment(build, env);
    }

    // TODO: 2.60+ Switch to @Override
    public void buildEnvironment(Run<?, ?> build, java.util.Map<String, String> env) {
        Revision rev = fixNull(getBuildData(build)).getLastBuiltRevision();
        if (rev!=null) {
            Branch branch = Iterables.getFirst(rev.getBranches(), null);
            if (branch!=null && branch.getName()!=null) {
               String remoteBranchName = getBranchName(branch);
                env.put(GIT_BRANCH, remoteBranchName);

                // TODO this is unmodular; should rather override LocalBranch.populateEnvironmentVariables
                LocalBranch lb = getExtensions().get(LocalBranch.class);
                if (lb != null) {
                   // Set GIT_LOCAL_BRANCH variable from the LocalBranch extension
                   String localBranchName = lb.getLocalBranch();
                   if (localBranchName == null || localBranchName.equals("**")) {
                      // local branch is configured with empty value or "**" so use remote branch name for checkout
                      localBranchName = deriveLocalBranchName(remoteBranchName);
                   }
                   env.put(GIT_LOCAL_BRANCH, localBranchName);
                }
                RelativeTargetDirectory rtd = getExtensions().get(RelativeTargetDirectory.class);
                if (rtd != null) {
                   String localRelativeTargetDir = rtd.getRelativeTargetDir();
                   if ( localRelativeTargetDir == null ){
                       localRelativeTargetDir = "";
                   }
                   env.put(GIT_CHECKOUT_DIR, localRelativeTargetDir);
                }

                String prevCommit = getLastBuiltCommitOfBranch(build, branch);
                if (prevCommit != null) {
                    env.put(GIT_PREVIOUS_COMMIT, prevCommit);
                }

                String prevSuccessfulCommit = getLastSuccessfulBuiltCommitOfBranch(build, branch);
                if (prevSuccessfulCommit != null) {
                    env.put(GIT_PREVIOUS_SUCCESSFUL_COMMIT, prevSuccessfulCommit);
                }
            }

            String sha1 = Util.fixEmpty(rev.getSha1String());
            if (sha1 != null && !sha1.isEmpty()) {
                env.put(GIT_COMMIT, sha1);
            }
        }


        if (userRemoteConfigs.size()==1){
            env.put("GIT_URL", userRemoteConfigs.get(0).getUrl());
        } else {
            int count=1;
            for(UserRemoteConfig config:userRemoteConfigs)   {
                env.put("GIT_URL_"+count, config.getUrl());
                count++;
            }
        }

        getDescriptor().populateEnvironmentVariables(env);
        for (GitSCMExtension ext : extensions) {
            ext.populateEnvironmentVariables(this, env);
        }
    }

    private String getBranchName(Branch branch)
    {
        String name = branch.getName();
        if(name.startsWith("refs/remotes/")) {
            //Restore expected previous behaviour
            name = name.substring("refs/remotes/".length());
        }
        return name;
    }

    private String getLastBuiltCommitOfBranch(Run<?, ?> build, Branch branch) {
        String prevCommit = null;
        if (build.getPreviousBuiltBuild() != null) {
            final Build lastBuildOfBranch = fixNull(getBuildData(build.getPreviousBuiltBuild())).getLastBuildOfBranch(branch.getName());
            if (lastBuildOfBranch != null) {
                Revision previousRev = lastBuildOfBranch.getRevision();
                if (previousRev != null) {
                    prevCommit = previousRev.getSha1String();
                }
            }
        }
        return prevCommit;
    }

    private String getLastSuccessfulBuiltCommitOfBranch(Run<?, ?> build, Branch branch) {
        String prevCommit = null;
        if (build.getPreviousSuccessfulBuild() != null) {
            final Build lastSuccessfulBuildOfBranch = fixNull(getBuildData(build.getPreviousSuccessfulBuild())).getLastBuildOfBranch(branch.getName());
            if (lastSuccessfulBuildOfBranch != null) {
                Revision previousRev = lastSuccessfulBuildOfBranch.getRevision();
                if (previousRev != null) {
                    prevCommit = previousRev.getSha1String();
                }
            }
        }

        return prevCommit;
    }

    @Override
    public ChangeLogParser createChangeLogParser() {
        try {
            GitClient gitClient = Git.with(TaskListener.NULL, new EnvVars()).in(new File(".")).using(gitTool).getClient();
            return new GitChangeLogParser(gitClient, getExtensions().get(AuthorInChangelog.class) != null);
        } catch (IOException | InterruptedException e) {
            LOGGER.log(Level.WARNING, "Git client using '" + gitTool + "' changelog parser failed, using deprecated changelog parser", e);
        }
        return new GitChangeLogParser(getExtensions().get(AuthorInChangelog.class) != null);
    }

    @Extension
    public static final class DescriptorImpl extends SCMDescriptor<GitSCM> {

        private String gitExe;
        private String globalConfigName;
        private String globalConfigEmail;
        private boolean createAccountBasedOnEmail;
//        private GitClientType defaultClientType = GitClientType.GITCLI;
        private boolean showEntireCommitSummaryInChanges;

        public DescriptorImpl() {
            super(GitSCM.class, GitRepositoryBrowser.class);
            load();
        }

        public boolean isShowEntireCommitSummaryInChanges() {
            return showEntireCommitSummaryInChanges;
        }

        public void setShowEntireCommitSummaryInChanges(boolean showEntireCommitSummaryInChanges) {
            this.showEntireCommitSummaryInChanges = showEntireCommitSummaryInChanges;
        }

        public String getDisplayName() {
            return "Git";
        }

        @Override public boolean isApplicable(Job project) {
            return true;
        }

        public List<GitSCMExtensionDescriptor> getExtensionDescriptors() {
            return GitSCMExtensionDescriptor.all();
        }

        @SuppressFBWarnings(value="NP_NULL_ON_SOME_PATH_FROM_RETURN_VALUE", justification="Jenkins.getInstance() is not null")
        public boolean showGitToolOptions() {
            return Jenkins.getInstance().getDescriptorByType(GitTool.DescriptorImpl.class).getInstallations().length>1;
        }

        /**
         * Lists available toolinstallations.
         * @return  list of available git tools
         */
        @SuppressFBWarnings(value="NP_NULL_ON_SOME_PATH_FROM_RETURN_VALUE", justification="Jenkins.getInstance() is not null")
        public List<GitTool> getGitTools() {
            GitTool[] gitToolInstallations = Jenkins.getInstance().getDescriptorByType(GitTool.DescriptorImpl.class).getInstallations();
            return Arrays.asList(gitToolInstallations);
        }

        public ListBoxModel doFillGitToolItems() {
            ListBoxModel r = new ListBoxModel();
            for (GitTool git : getGitTools()) {
                r.add(git.getName());
            }
            return r;
        }

        /**
         * Path to git executable.
         * @deprecated
         * @see GitTool
         * @return git executable
         */
        @Deprecated
        public String getGitExe() {
            return gitExe;
        }

        /**
         * Global setting to be used in call to "git config user.name".
         * @return user.name value
         */
        public String getGlobalConfigName() {
            return Util.fixEmptyAndTrim(globalConfigName);
        }

        /**
         * Global setting to be used in call to "git config user.name".
         * @param globalConfigName user.name value to be assigned
         */
        public void setGlobalConfigName(String globalConfigName) {
            this.globalConfigName = globalConfigName;
        }

        /**
         * Global setting to be used in call to "git config user.email".
         * @return user.email value
         */
        public String getGlobalConfigEmail() {
            return Util.fixEmptyAndTrim(globalConfigEmail);
        }

        /**
         * Global setting to be used in call to "git config user.email".
         * @param globalConfigEmail user.email value to be assigned
         */
        public void setGlobalConfigEmail(String globalConfigEmail) {
            this.globalConfigEmail = globalConfigEmail;
        }

        public boolean isCreateAccountBasedOnEmail() {
            return createAccountBasedOnEmail;
        }

        public void setCreateAccountBasedOnEmail(boolean createAccountBasedOnEmail) {
            this.createAccountBasedOnEmail = createAccountBasedOnEmail;
        }

        /**
         * Old configuration of git executable - exposed so that we can
         * migrate this setting to GitTool without deprecation warnings.
         * @return git executable
         */
        public String getOldGitExe() {
            return gitExe;
        }

        /**
         * Determine the browser from the scmData contained in the {@link StaplerRequest}.
         *
         * @param scmData data read for SCM browser
         * @return browser based on request scmData
         */
        private GitRepositoryBrowser getBrowserFromRequest(final StaplerRequest req, final JSONObject scmData) {
            if (scmData.containsKey("browser")) {
                return req.bindJSON(GitRepositoryBrowser.class, scmData.getJSONObject("browser"));
            } else {
                return null;
            }
        }

        public static List<RemoteConfig> createRepositoryConfigurations(String[] urls,
                String[] repoNames,
                String[] refs) throws IOException {

            List<RemoteConfig> remoteRepositories;
            Config repoConfig = new Config();
            // Make up a repo config from the request parameters

            String[] names = repoNames;

            names = GitUtils.fixupNames(names, urls);

            for (int i = 0; i < names.length; i++) {
                String url = urls[i];
                if (url == null) {
                    continue;
                }
                String name = names[i];
                name = name.replace(' ', '_');

                if (isBlank(refs[i])) {
                    refs[i] = "+refs/heads/*:refs/remotes/" + name + "/*";
                }

                repoConfig.setString("remote", name, "url", url);
                repoConfig.setStringList("remote", name, "fetch", new ArrayList<>(Arrays.asList(refs[i].split("\\s+"))));
            }

            try {
                remoteRepositories = RemoteConfig.getAllRemoteConfigs(repoConfig);
            } catch (Exception e) {
                throw new GitException("Error creating repositories", e);
            }
            return remoteRepositories;
        }

        public static PreBuildMergeOptions createMergeOptions(UserMergeOptions mergeOptionsBean,
                List<RemoteConfig> remoteRepositories)
                throws FormException {
            PreBuildMergeOptions mergeOptions = new PreBuildMergeOptions();
            if (mergeOptionsBean != null) {
                RemoteConfig mergeRemote = null;
                String mergeRemoteName = mergeOptionsBean.getMergeRemote().trim();
                if (mergeRemoteName.length() == 0) {
                    mergeRemote = remoteRepositories.get(0);
                } else {
                    for (RemoteConfig remote : remoteRepositories) {
                        if (remote.getName().equals(mergeRemoteName)) {
                            mergeRemote = remote;
                            break;
                        }
                    }
                }
                if (mergeRemote == null) {
                    throw new FormException("No remote repository configured with name '" + mergeRemoteName + "'", "git.mergeRemote");
                }
                mergeOptions.setMergeRemote(mergeRemote);
                mergeOptions.setMergeTarget(mergeOptionsBean.getMergeTarget());
                mergeOptions.setMergeStrategy(mergeOptionsBean.getMergeStrategy());
                mergeOptions.setFastForwardMode(mergeOptionsBean.getFastForwardMode());
            }

            return mergeOptions;
        }

        public FormValidation doGitRemoteNameCheck(StaplerRequest req)
                throws IOException, ServletException {
            String mergeRemoteName = req.getParameter("value");
            boolean isMerge = req.getParameter("isMerge") != null;

            // Added isMerge because we don't want to allow empty remote names for tag/branch pushes.
            if (mergeRemoteName.length() == 0 && isMerge) {
                return FormValidation.ok();
            }

            String[] urls = req.getParameterValues("repo.url");
            String[] names = req.getParameterValues("repo.name");
            if (urls != null && names != null)
                for (String name : GitUtils.fixupNames(names, urls))
                    if (name.equals(mergeRemoteName))
                        return FormValidation.ok();

            return FormValidation.error("No remote repository configured with name '" + mergeRemoteName + "'");
        }

        @Override
        public boolean configure(StaplerRequest req, JSONObject formData) throws FormException {
            req.bindJSON(this, formData);
            save();
            return true;
        }

        /**
         * Fill in the environment variables for launching git
         * @param env base environment variables
         */
        public void populateEnvironmentVariables(Map<String,String> env) {
            String name = getGlobalConfigName();
            if (name!=null) {
                env.put("GIT_COMMITTER_NAME", name);
                env.put("GIT_AUTHOR_NAME", name);
            }
            String email = getGlobalConfigEmail();
            if (email!=null) {
                env.put("GIT_COMMITTER_EMAIL", email);
                env.put("GIT_AUTHOR_EMAIL", email);
            }
        }

//        public GitClientType getDefaultClientType() {
//            return defaultClientType;
//        }
//
//        public void setDefaultClientType(String defaultClientType) {
//            this.defaultClientType = GitClientType.valueOf(defaultClientType);
//        }
    }

    private static final long serialVersionUID = 1L;

    public boolean isDoGenerateSubmoduleConfigurations() {
        return this.doGenerateSubmoduleConfigurations;
    }

    @Exported
    public List<BranchSpec> getBranches() {
        return branches;
    }

    @Override public String getKey() {
        String name = getScmName();
        if (name != null) {
            return name;
        }
        StringBuilder b = new StringBuilder("git");
        for (RemoteConfig cfg : getRepositories()) {
            for (URIish uri : cfg.getURIs()) {
                b.append(' ').append(uri.toString());
            }
        }
        return b.toString();
    }

    /**
     * @deprecated Use {@link PreBuildMerge}.
     * @return pre-build merge options
     * @throws FormException on form error
     */
    @Exported
    @Deprecated
    public PreBuildMergeOptions getMergeOptions() throws FormException {
        return DescriptorImpl.createMergeOptions(getUserMergeOptions(), remoteRepositories);
    }

    private boolean isRelevantBuildData(BuildData bd) {
        for(UserRemoteConfig c : getUserRemoteConfigs()) {
            if(bd.hasBeenReferenced(c.getUrl())) {
                return true;
            }
        }
        return false;
    }

    private boolean isRelevantBuildDetails(BuildDetails bd) {
        for(UserRemoteConfig c : getUserRemoteConfigs()) {
            if(bd.hasBeenReferenced(c.getUrl())) {
                return true;
            }
        }
        return false;
    }

    /**
     * @deprecated
     * @param build run whose build data is returned
     * @param clone true if returned build data should be copied rather than referenced
     * @return build data for build run
     */
    public BuildData getBuildData(Run build, boolean clone) {
        return clone ? copyBuildData(build) : getBuildData(build);
    }

    /**
     * Like {@link #getBuildData(Run)}, but copy the data into a new object,
     * which is used as the first step for updating the data for the next build.
     * @param build run whose BuildData is returned
     * @return copy of build data for build
     */
    public BuildData copyBuildData(Run build) {
        BuildData base = getBuildData(build);
        if (base==null)
            return new BuildData(getScmName(), getUserRemoteConfigs());
        else {
           BuildData buildData = base.clone();
           buildData.setScmName(getScmName());
           return buildData;
        }
    }

    @CheckForNull
    private BuildData findRelevantBuildData(@NonNull Run build) {
        List<BuildData> buildDataList = build.getActions(BuildData.class);
        for (BuildData bd : buildDataList) {
            if (bd != null && isRelevantBuildData(bd)) {
                return bd;
            }
        }

        return null;
    }

    @CheckForNull
    private BuildDetails findRelevantBuildDetails(@NonNull Run build) {
        List<BuildDetails> buildDetailsList = build.getActions(BuildDetails.class);
        for (BuildDetails bd : buildDetailsList) {
            if (bd != null && isRelevantBuildDetails(bd)) {
                return bd;
            }
        }

        return null;
    }

    /* If the build references branches not already covered by the
     * buildsByBranches map, add them in. We don't call saveBuild on the
     * BuildData directly, because we need to avoid modifying the .lastBuild
     * member.
     */
    private void addBuildByBranchNames(Map<String, Build> buildsByBranchName, Build build) {
        for (Branch branch : build.marked.getBranches()) {
            String name = fixNull(branch.getName());
            if (!buildsByBranchName.containsKey(name)) {
                buildsByBranchName.put(name, build);
            }
        }

        for (Branch branch : build.revision.getBranches()) {
            String name = fixNull(branch.getName());
            if (!buildsByBranchName.containsKey(name)) {
                buildsByBranchName.put(name, build);
            }
        }
    }

    /**
     * Generate the build log (BuildData) from recorded BuildDetails.
     *
     * @param build run whose build data should be generated.
     * @return build data generated from historical build details
     */
    public @CheckForNull BuildData getBuildData(Run build) {
        BuildData buildData = null;

        while (build != null) {
            BuildData oldBuildData = findRelevantBuildData(build);
            if (oldBuildData != null) {
                /* This is an older build which has BuildData saved directly.
                 * If we haven't even started constructing a BuildData
                 * structure yet, then the contents of this old BuildData
                 * should be sufficient, and ensures we maintain compatibility
                 * with older build history.
                 */
                if (buildData == null) {
                    return oldBuildData;
                }

                /* Otherwise, we've found newer builds with valid BuildDetails,
                 * so we'll just fill in any missing branches from this
                 * BuildData first. We can stop digging further since we only
                 * need a single BuildData to complete the branch names map.
                 */
                for (Build entry : oldBuildData.buildsByBranchName.values()) {
                    addBuildByBranchNames(buildData.buildsByBranchName, entry);
                    return buildData;
                }
            }

            BuildDetails oldBuildDetails = findRelevantBuildDetails(build);
            if (oldBuildDetails != null) {
                if (buildData == null) {
                    /* This is the first relevant BuildDetails we found, so we
                     * need to create a new BuildData structure
                     */
                    buildData = new BuildData(oldBuildDetails);
                } else {
                    /* Otherwise, simply add this BuildDetails data into the
                     * BuildData structure we're generating. Since this is
                     * a top down construction, we will only add branches
                     * that weren't build by "newer" builds already.
                     */
                    addBuildByBranchNames(buildData.buildsByBranchName, oldBuildDetails.build);
                }

            }

            /* Keep digging through build history until we run out or
             * find a BuildData.
             */
            build = build.getPreviousBuild();
        }

        return buildData;
    }

    /**
     * Given the workspace, gets the working directory, which will be the workspace
     * if no relative target dir is specified. Otherwise, it'll be "workspace/relativeTargetDir".
     *
     * @param context job context for working directory
     * @param workspace initial FilePath of job workspace
     * @param environment environment variables used in job context
     * @param listener build log
     * @return working directory or null if workspace is null
     * @throws IOException on input or output error
     * @throws InterruptedException when interrupted
     */
    protected FilePath workingDirectory(Job<?,?> context, FilePath workspace, EnvVars environment, TaskListener listener) throws IOException, InterruptedException {
        // JENKINS-10880: workspace can be null
        if (workspace == null) {
            return null;
        }

        for (GitSCMExtension ext : extensions) {
            FilePath r = ext.getWorkingDirectory(this, context, workspace, environment, listener);
            if (r!=null)    return r;
        }
        return workspace;
    }

    /**
     * Given a Revision "r", check whether the list of revisions "COMMITS_WE_HAVE_BUILT..r" are to be entirely excluded given the exclusion rules
     *
     * @param git GitClient object
     * @param r Revision object
     * @param listener build log
     * @return true if any exclusion files are matched, false otherwise.
     */
    private boolean isRevExcluded(GitClient git, Revision r, TaskListener listener, BuildData buildData) throws IOException, InterruptedException {
        try {
            List<String> revShow;
            if (buildData != null && buildData.lastBuild != null) {
                if (getExtensions().get(PathRestriction.class) != null) {
                    revShow  = git.showRevision(buildData.lastBuild.revision.getSha1(), r.getSha1());
                } else {
                    revShow  = git.showRevision(buildData.lastBuild.revision.getSha1(), r.getSha1(), false);
                }
            } else {
                revShow  = git.showRevision(r.getSha1());
            }

            revShow.add("commit "); // sentinel value

            int start=0, idx=0;
            for (String line : revShow) {
                if (line.startsWith("commit ") && idx!=0) {
                    boolean showEntireCommitSummary = GitChangeSet.isShowEntireCommitSummaryInChanges() || !(git instanceof CliGitAPIImpl);
                    GitChangeSet change = new GitChangeSet(revShow.subList(start,idx), getExtensions().get(AuthorInChangelog.class)!=null, showEntireCommitSummary);

                    Boolean excludeThisCommit=null;
                    for (GitSCMExtension ext : extensions) {
                        excludeThisCommit = ext.isRevExcluded(this, git, change, listener, buildData);
                        if (excludeThisCommit!=null)
                            break;
                    }
                    if (excludeThisCommit==null || !excludeThisCommit)
                        return false;    // this sequence of commits have one commit that we want to build
                    start = idx;
                }

                idx++;
            }

            assert start==revShow.size()-1;

            // every commit got excluded
            return true;
        } catch (GitException e) {
            e.printStackTrace(listener.error("Failed to determine if we want to exclude " + r.getSha1String()));
            return false;   // for historical reason this is not considered a fatal error.
        }
    }


    @SuppressFBWarnings(value = "RCN_REDUNDANT_NULLCHECK_OF_NONNULL_VALUE",
                        justification = "Tests use null instance, Jenkins 2.60 declares instance is not null")
    @Initializer(after=PLUGINS_STARTED)
    public static void onLoaded() {
        Jenkins jenkins = Jenkins.getInstance();
        DescriptorImpl desc = jenkins.getDescriptorByType(DescriptorImpl.class);

        if (desc.getOldGitExe() != null) {
            String exe = desc.getOldGitExe();
            String defaultGit = GitTool.getDefaultInstallation().getGitExe();
            if (exe.equals(defaultGit)) {
                return;
            }
            System.err.println("[WARNING] you're using deprecated gitexe attribute to configure git plugin. Use Git installations");
        }
    }

    @Initializer(before=JOB_LOADED)
    public static void configureXtream() {
        Run.XSTREAM.registerConverter(new ObjectIdConverter());
        Items.XSTREAM.registerConverter(new RemoteConfigConverter(Items.XSTREAM));
        Items.XSTREAM.alias("org.spearce.jgit.transport.RemoteConfig", RemoteConfig.class);
    }

    private static final Logger LOGGER = Logger.getLogger(GitSCM.class.getName());

    /**
     * Set to true to enable more logging to build's {@link TaskListener}.
     * Used by various classes in this package.
     */
    @SuppressFBWarnings(value="MS_SHOULD_BE_FINAL", justification="Not final so users can adjust log verbosity")
    public static boolean VERBOSE = Boolean.getBoolean(GitSCM.class.getName() + ".verbose");

    /**
     * To avoid pointlessly large changelog, we'll limit the number of changes up to this.
     */
    public static final int MAX_CHANGELOG = Integer.getInteger(GitSCM.class.getName()+".maxChangelog",1024);
}<|MERGE_RESOLUTION|>--- conflicted
+++ resolved
@@ -955,38 +955,6 @@
         return tool.getGitExe();
     }
 
-<<<<<<< HEAD
-    /**
-     * Web-bound method to let people look up a build by their SHA1 commit.
-     * @param sha1 SHA1 hash of commit
-     * @return most recent build of sha1
-     */
-    public AbstractBuild<?,?> getBySHA1(String sha1) {
-        AbstractProject<?,?> p = Stapler.getCurrentRequest().findAncestorObject(AbstractProject.class);
-        for (AbstractBuild b : p.getBuilds()) {
-            /* First, try BuildDetails.class */
-            List<BuildDetails> buildDetailsActions = b.getActions(BuildDetails.class);
-            for (BuildDetails details : buildDetailsActions) {
-                if (details != null && details.build != null) {
-                    Build lb = details.build;
-                    if (lb.isFor(sha1)) return b;
-                }
-            }
-
-            /* Next, try the deprecated BuildData.class */
-            List<BuildData> buildDataActions = b.getActions(BuildData.class);
-            for (BuildData data : buildDataActions) {
-                if (data != null && data.lastBuild!=null) {
-                    Build lb = data.lastBuild;
-                    if (lb.isFor(sha1)) return b;
-                }
-            }
-        }
-        return null;
-    }
-
-=======
->>>>>>> b9b29738
     /*package*/ static class BuildChooserContextImpl implements BuildChooserContext, Serializable {
         @SuppressFBWarnings(value="SE_BAD_FIELD", justification="known non-serializable field")
         final Job project;
