--- conflicted
+++ resolved
@@ -139,13 +139,9 @@
                   String gitTool,
                   boolean authorOrCommitter,
                   String relativeTargetDir,
-<<<<<<< HEAD
                   String excludedRegions,
-                  String excludedUsers) {
-=======
+                  String excludedUsers,
                   String localBranch) {
->>>>>>> ca6dad52
-
 
         // normalization
         this.branches = branches;
@@ -1044,12 +1040,9 @@
                               gitTool,
                               req.getParameter("git.authorOrCommitter") != null,
                               req.getParameter("git.relativeTargetDir"),
-<<<<<<< HEAD
                               req.getParameter("git.excludedRegions"),
-                              req.getParameter("git.excludedUsers"));
-=======
+                              req.getParameter("git.excludedUsers"),
                               req.getParameter("git.localBranch"));
->>>>>>> ca6dad52
         }
         
         /**
