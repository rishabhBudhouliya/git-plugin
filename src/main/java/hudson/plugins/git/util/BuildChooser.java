package hudson.plugins.git.util;

import edu.umd.cs.findbugs.annotations.CheckForNull;
import edu.umd.cs.findbugs.annotations.NonNull;
import edu.umd.cs.findbugs.annotations.Nullable;
import edu.umd.cs.findbugs.annotations.SuppressFBWarnings;
import hudson.DescriptorExtensionList;
import hudson.ExtensionPoint;
import hudson.model.Describable;
import jenkins.model.Jenkins;
import hudson.model.Item;
import hudson.model.TaskListener;
import hudson.plugins.git.GitException;
import hudson.plugins.git.GitSCM;
import hudson.plugins.git.IGitAPI;
import hudson.plugins.git.Revision;
import org.jenkinsci.plugins.gitclient.GitClient;

import javax.annotation.ParametersAreNonnullByDefault;
import java.io.IOException;
import java.io.Serializable;
import java.util.ArrayList;
import java.util.Collection;
import java.util.List;

/**
 * Interface defining an API to choose which revisions ought to be
 * considered for building.
 *
 * <p>
 * This object is persisted as a part of the project configuration.
 *
 * @author magnayn
 * @author Kohsuke Kawaguchi
 */
public abstract class BuildChooser implements ExtensionPoint, Describable<BuildChooser>, Serializable {

    /**
     * Refers back to the {@link GitSCM} that owns this build chooser.
     * Do not modify from outside {@link GitSCM}.
     */
    public transient GitSCM gitSCM;

    /**
     * Short-hand to get to the display name.
     * @return display name of this build chooser
     */
    public final String getDisplayName() {
        return getDescriptor().getDisplayName();
    }
    
    /**
     * Get a list of revisions that are candidates to be built.
     *
     * <p>
     * This method is invoked on the node where the workspace exists, which may not be the master.
     *
     * @param isPollCall true if this method is called from pollChanges.
     * @param singleBranch contains the name of a single branch to be built
     *        this will be non-null only in the simple case, in advanced
     *        cases with multiple repositories and/or branches specified
     *        then this value will be null.
     * @param git
     *        Used for invoking Git
     * @param listener
     *        build log
     * @param buildData build data to be used
     *        Information that captures what we did during the last build.
     * @param context
     *      Object that provides access back to the model object. This is because
     *      the build chooser can be invoked on a slave where there's no direct access
     *      to the build/project for which this is invoked.
     *
     *      If {@code isPollCall} is false, then call back to both project and build are available.
     *      If {@code isPollCall} is true, then only the callback to the project is available as there's
     *      no contextual build object.
     * @return the candidate revision. Can be an empty set to indicate that there's nothing to build.
     *
     * @throws IOException on input or output error
     * @throws GitException on git error
     * @throws InterruptedException when interrupted
     */
    public Collection<Revision> getCandidateRevisions(boolean isPollCall, @CheckForNull String singleBranch,
                    @NonNull GitClient git, @NonNull TaskListener listener, 
                    @NonNull BuildData buildData, @NonNull BuildChooserContext context) 
                    throws GitException, IOException, InterruptedException {
        // fallback to the previous signature
        return getCandidateRevisions(isPollCall, singleBranch, (IGitAPI) git, listener, buildData, context);
    }

    /**
     * @deprecated as of 1.2.0
     *     Use and override {@link #getCandidateRevisions(boolean, String, org.jenkinsci.plugins.gitclient.GitClient, hudson.model.TaskListener, BuildData, BuildChooserContext)}
     * @param isPollCall true if this method is called from pollChanges.
     * @param singleBranch contains the name of a single branch to be built
     *        this will be non-null only in the simple case, in advanced
     *        cases with multiple repositories and/or branches specified
     *        then this value will be null.
     * @param git
     *        Used for invoking Git
     * @param listener
     *        build log
     * @param buildData
     *        Information that captures what we did during the last build.
     * @param context
     *      Object that provides access back to the model object. This is because
     *      the build chooser can be invoked on a slave where there's no direct access
     *      to the build/project for which this is invoked.
     *
     *      If {@code isPollCall} is false, then call back to both project and build are available.
     *      If {@code isPollCall} is true, then only the callback to the project is available as there's
     *      no contextual build object.
     * @return
     *      the candidate revision. Can be an empty set to indicate that there's nothing to build.
     * @throws IOException on input or output error
     * @throws GitException on git error
     * @throws InterruptedException when interrupted
     */
    public Collection<Revision> getCandidateRevisions(boolean isPollCall, String singleBranch,
                               IGitAPI git, TaskListener listener, BuildData buildData, BuildChooserContext context) throws GitException, IOException, InterruptedException {
        // fallback to the previous signature
        return getCandidateRevisions(isPollCall,singleBranch,git,listener,buildData);
    }


    /**
     * @deprecated as of 1.1.17
     *      Use and override {@link #getCandidateRevisions(boolean, String, IGitAPI, TaskListener, BuildData, BuildChooserContext)}
     * @param isPollCall true if this method is called from pollChanges.
     * @param singleBranch contains the name of a single branch to be built
     *        this will be non-null only in the simple case, in advanced
     *        cases with multiple repositories and/or branches specified
     *        then this value will be null.
     * @param git GitClient used to access repository
     * @param listener build log
     * @param buildData build data to be used
     *      Information that captures what we did during the last build.
     * @return
     *      the candidate revision. Can be an empty set to indicate that there's nothing to build.
     * @throws IOException on input or output error
     * @throws GitException on git error
     */
    public Collection<Revision> getCandidateRevisions(boolean isPollCall, String singleBranch,
                               IGitAPI git, TaskListener listener, BuildData buildData) throws GitException, IOException {
        throw new UnsupportedOperationException("getCandidateRevisions method must be overridden");
    }

    /**
     * @deprecated as of 1.1.25
     *      Use and override {@link #prevBuildForChangelog(String, BuildData, IGitAPI, BuildChooserContext)}
     * @param branch contains the name of branch to be built
     *        this will be non-null only in the simple case, in advanced
     *        cases with multiple repositories and/or branches specified
     *        then this value will be null.
     * @param buildData build data to be used
     *      Information that captures what we did during the last build.
     * @param git
     *      Used for invoking Git
     * @return
     *      the candidate revision. Can be an empty set to indicate that there's nothi     */
    public Build prevBuildForChangelog(String branch, @Nullable BuildData buildData, IGitAPI git) {
        return buildData == null ? null : buildData.getLastBuildOfBranch(branch);
    }

    /**
     * Determines the baseline to compute the changelog against.
     *
     * <p>
     * {@link #getCandidateRevisions(boolean, String, IGitAPI, TaskListener, BuildData, BuildChooserContext)} determine
     * what commits can be subject for a build, and for each commit it determines the branches that contribute to them.
     *
     * <p>
     * Once {@link GitSCM} picks up a specific {@link Revision} to build, {@linkplain Revision#getBranches() for each branch},
     * in that revision, this method is called to compute the changelog.
     *
     * @param branch
     *      The branch name.
     * @param data
     *      Information that captures what we did during the last build.
     * @param git
     *      Used for invoking Git
     * @param context
     *      Object that provides access back to the model object. This is because
     *      the build chooser can be invoked on a slave where there's no direct access
     *      to the build/project for which this is invoked.
     * @throws IOException on input or output error
     * @throws InterruptedException when interrupted
<<<<<<< HEAD
     * @return the candidate revision. Can be an empty set to indicate that there's nothing to build.
=======
     * @return candidate revision. Can be an empty set to indicate that there's nothing to build.
>>>>>>> b87f4c51
     */
    public Build prevBuildForChangelog(String branch, @Nullable BuildData data, GitClient git, BuildChooserContext context) throws IOException,InterruptedException {
        return prevBuildForChangelog(branch,data, (IGitAPI) git, context);
    }

    /**
     * @deprecated as of 1.2.0
     *     Use and override {@link #prevBuildForChangelog(String, BuildData, org.jenkinsci.plugins.gitclient.GitClient, BuildChooserContext)}
     * @param branch contains the name of a branch to be built
     *        this will be non-null only in the simple case, in advanced
     *        cases with multiple repositories and/or branches specified
     *        then this value will be null.
     * @param data
     *      Information that captures what we did during the last build.
     * @param git
     *      Used for invoking Git
     * @param context
     *      Object that provides access back to the model object. This is because
     *      the build chooser can be invoked on a slave where there's no direct access
     *      to the build/project for which this is invoked.
     *
     *      If {@code isPollCall} is false, then call back to both project and build are available.
     *      If {@code isPollCall} is true, then only the callback to the project is available as there's
     *      no contextual build object.
     * @return
     *      the candidate revision. Can be an empty set to indicate that there's nothing to build.
     * @throws IOException on I/O error
     * @throws GitException on git error
     * @throws InterruptedException if interrupted
     */
    public Build prevBuildForChangelog(String branch, @Nullable BuildData data, IGitAPI git, BuildChooserContext context) throws IOException,InterruptedException {
        return prevBuildForChangelog(branch,data,git);
    }

    /**
     * Returns build chooser descriptor.
     * @return build chooser descriptor
     */
    @SuppressFBWarnings(value="NP_NULL_ON_SOME_PATH_FROM_RETURN_VALUE", justification="Jenkins.getInstance() is not null")
    public BuildChooserDescriptor getDescriptor() {
        return (BuildChooserDescriptor)Jenkins.getInstance().getDescriptorOrDie(getClass());
    }

    /**
     * All the registered build choosers.
     * @return all registered build choosers
     */
    @SuppressFBWarnings(value="NP_NULL_ON_SOME_PATH_FROM_RETURN_VALUE", justification="Jenkins.getInstance() is not null")
    public static DescriptorExtensionList<BuildChooser,BuildChooserDescriptor> all() {
        return Jenkins.getInstance()
               .<BuildChooser,BuildChooserDescriptor>getDescriptorList(BuildChooser.class);
    }

    /**
     * All the registered build choosers that are applicable to the specified item.
     *
     * @param item the item.
     * @return All build choosers applicable to item
     */
    public static List<BuildChooserDescriptor> allApplicableTo(Item item) {
        List<BuildChooserDescriptor> result = new ArrayList<>();
        for (BuildChooserDescriptor d: all()) {
            if (d.isApplicable(item.getClass()))
                result.add(d);
        }
        return result;
    }

    private static final long serialVersionUID = 1L;

    /**
     * In a general case, a working tree is a left-over from the previous build, so it can be quite
     * messed up (such as HEAD pointing to a random branch). This method is responsible to bring the
     * working copy to a predictable clean state where candidate revisions can be evaluated.
     * <p>
     * Typical use-case is a BuildChooser which do handle pull-request merge for validation. Such a
     * BuildChooser will run the merge on working copy, and expose the merge commit as
     * {@link BuildChooser#getCandidateRevisions(boolean, String, org.jenkinsci.plugins.gitclient.GitClient, hudson.model.TaskListener, BuildData, BuildChooserContext)}
     *
     * @param git client to execute git commands on working tree
     * @param listener build log
     * @param context back-channel to master so implementation can interact with Jenkins model
     * @throws IOException on input or output error
     * @throws InterruptedException when interrupted
     */
    @ParametersAreNonnullByDefault
    public void prepareWorkingTree(GitClient git, TaskListener listener, BuildChooserContext context) throws IOException,InterruptedException {
        // Nop
    }
}<|MERGE_RESOLUTION|>--- conflicted
+++ resolved
@@ -185,11 +185,7 @@
      *      to the build/project for which this is invoked.
      * @throws IOException on input or output error
      * @throws InterruptedException when interrupted
-<<<<<<< HEAD
-     * @return the candidate revision. Can be an empty set to indicate that there's nothing to build.
-=======
      * @return candidate revision. Can be an empty set to indicate that there's nothing to build.
->>>>>>> b87f4c51
      */
     public Build prevBuildForChangelog(String branch, @Nullable BuildData data, GitClient git, BuildChooserContext context) throws IOException,InterruptedException {
         return prevBuildForChangelog(branch,data, (IGitAPI) git, context);
