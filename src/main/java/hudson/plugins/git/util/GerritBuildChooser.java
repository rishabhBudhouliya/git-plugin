--- conflicted
+++ resolved
@@ -146,12 +146,5 @@
             return "Gerrit";
         }
     }
-<<<<<<< HEAD
 
-    public Build prevBuildForChangelog(String singleBranch) {
-        return data==null?null:data.getLastBuildOfBranch(singleBranch);
-    }
-
-=======
->>>>>>> f86a7eac
 }