--- conflicted
+++ resolved
@@ -19,12 +19,9 @@
 import org.jenkinsci.plugins.gitclient.GitClient;
 import org.jenkinsci.plugins.gitclient.RepositoryCallback;
 
-import edu.umd.cs.findbugs.annotations.NonNull;
-
 import java.io.IOException;
 import java.io.OutputStream;
 import java.io.Serializable;
-import java.lang.reflect.InvocationTargetException;
 import java.text.MessageFormat;
 import java.util.*;
 import java.util.logging.Level;
@@ -52,46 +49,6 @@
             }
         }
         return j;
-    }
-
-    private static void _close(@NonNull RevWalk walk) {
-        java.lang.reflect.Method closeMethod;
-        try {
-            closeMethod = walk.getClass().getDeclaredMethod("close");
-        } catch (NoSuchMethodException ex) {
-            LOGGER.log(Level.SEVERE, "Exception finding walker close method: {0}", ex);
-            return;
-        } catch (SecurityException ex) {
-            LOGGER.log(Level.SEVERE, "Exception finding walker close method: {0}", ex);
-            return;
-        }
-        try {
-            closeMethod.invoke(walk);
-        } catch (IllegalAccessException ex) {
-            LOGGER.log(Level.SEVERE, "Exception calling walker close method: {0}", ex);
-        } catch (IllegalArgumentException ex) {
-            LOGGER.log(Level.SEVERE, "Exception calling walker close method: {0}", ex);
-        } catch (InvocationTargetException ex) {
-            LOGGER.log(Level.SEVERE, "Exception calling walker close method: {0}", ex);
-        }
-    }
-
-    /**
-     * Call release method on walk.  JGit 3 uses release(), JGit 4 uses close() to
-     * release resources.
-     *
-     * This method should be removed once the code depends on git client 2.0.0.
-     * @param walk object whose close or release method will be called
-     */
-    private static void _release(RevWalk walk) throws IOException {
-        if (walk == null) {
-            return;
-        }
-        try {
-            walk.release(); // JGit 3
-        } catch (NoSuchMethodError noMethod) {
-            _close(walk);
-        }
     }
 
     /**
@@ -228,12 +185,6 @@
                                 visited.add(commit);
                             }
                         }
-<<<<<<< HEAD
-=======
-
-                    } finally {
-                        _release(walk);
->>>>>>> 363eca2c
                     }
 
                     if (log)
