--- conflicted
+++ resolved
@@ -17,17 +17,7 @@
  * Git build chooser which will select all branches <b>except</b> for those which match the
  * configured branch specifiers.
  * <p>
-<<<<<<< HEAD
- * e.g. If <code>&#x2a;&#x2a;/master</code> and <code>&#x2a;&#x2a;/release-&#x2a;</code> are configured as
- * "Branches to build" then any branches matching those patterns <b>will not</b> be built, unless
- * another branch points to the same revision.
- * <p>
- * This is useful, for example, when you have jobs building your <code>master</code> and various
- * <code>release</code> branches and you want a second job which builds all new feature branches &mdash;
- * i.e. branches which do not match these patterns &mdash; without redundantly building
- * <code>master</code> and the release branches again each time they change.
-=======
- * e.g. If {@code &#x2a;&#x2a;/master</tt> and <tt>&#x2a;&#x2a;/release-&#x2a;} are configured as
+ * e.g. If {@code &#x2a;&#x2a;/master} and {@code &#x2a;&#x2a;/release-&#x2a;} are configured as
  * "Branches to build" then any branches matching those patterns <b>will not</b> be built, unless
  * another branch points to the same revision.
  * <p>
@@ -35,7 +25,6 @@
  * {@code release} branches and you want a second job which builds all new feature branches &mdash;
  * i.e. branches which do not match these patterns &mdash; without redundantly building
  * {@code master} and the release branches again each time they change.
->>>>>>> b87f4c51
  *
  * @author Christopher Orr
  */
