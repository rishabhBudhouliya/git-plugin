package hudson.plugins.git;

import com.cloudbees.plugins.credentials.CredentialsMatchers;
import com.cloudbees.plugins.credentials.CredentialsProvider;
import com.cloudbees.plugins.credentials.common.StandardCredentials;
import com.cloudbees.plugins.credentials.common.StandardListBoxModel;
import hudson.EnvVars;
import hudson.Extension;
import hudson.Util;
import hudson.model.AbstractDescribableImpl;
import hudson.model.AbstractProject;
import hudson.model.Descriptor;
import hudson.model.Item;
import hudson.model.TaskListener;
import hudson.security.ACL;
import hudson.util.FormValidation;
import hudson.util.ListBoxModel;
import jenkins.model.Jenkins;
import org.apache.commons.lang.StringUtils;
import org.jenkinsci.plugins.gitclient.Git;
import org.jenkinsci.plugins.gitclient.GitClient;
import org.jenkinsci.plugins.gitclient.GitURIRequirementsBuilder;
import org.kohsuke.stapler.AncestorInPath;
import org.kohsuke.stapler.DataBoundConstructor;
import org.kohsuke.stapler.QueryParameter;
import org.kohsuke.stapler.export.Exported;
import org.kohsuke.stapler.export.ExportedBean;

import java.io.IOException;
import java.io.Serializable;
import java.util.regex.Pattern;

import static hudson.Util.*;

@ExportedBean
public class UserRemoteConfig extends AbstractDescribableImpl<UserRemoteConfig> implements Serializable {

    private String name;
    private String refspec;
    private String url;
    private String credentialsId;

    @DataBoundConstructor
<<<<<<< HEAD
    public UserRemoteConfig(String url, String name, String refspec) {
        this.url = fixEmptyAndTrim(url);
        this.name = fixEmpty(name);
        this.refspec = fixEmpty(refspec);
=======
    public UserRemoteConfig(String url, String name, String refspec, String credentialsId) {
        this.url = StringUtils.trim(url);
        this.name = name;
        this.refspec = refspec;
        this.credentialsId = credentialsId;
>>>>>>> 6a3a0edc
    }

    @Exported
    public String getName() {
        return name;
    }

    @Exported
    public String getRefspec() {
        return refspec;
    }

    @Exported
    public String getUrl() {
        return url;
    }

    @Exported
    public String getCredentialsId() {
        return credentialsId;
    }

    public String toString() {
        return getRefspec() + " => " + getUrl() + " (" + getName() + ")";
    }

    private final static Pattern SCP_LIKE = Pattern.compile("(.*):(.*)");

    @Extension
    public static class DescriptorImpl extends Descriptor<UserRemoteConfig> {

        public ListBoxModel doFillCredentialsIdItems(@AncestorInPath AbstractProject project,
                                                     @QueryParameter String url) {
            return new StandardListBoxModel()
                    .withEmptySelection()
                    .withMatching(
                            GitClient.CREDENTIALS_MATCHER,
                            CredentialsProvider.lookupCredentials(StandardCredentials.class,
                                    project,
                                    ACL.SYSTEM,
                                    GitURIRequirementsBuilder.fromUri(url).build())
                    );
        }

        public FormValidation doCheckUrl(@AncestorInPath AbstractProject project,
                                         @QueryParameter String credentialId,
                                         @QueryParameter String value) throws IOException, InterruptedException {

            String url = Util.fixEmptyAndTrim(value);
            if (url == null)
                return FormValidation.error("Please enter Git repository.");

            if (url.indexOf('$') >= 0)
                // set by variable, can't validate
                return FormValidation.ok();

            if (!Jenkins.getInstance().hasPermission(Item.CONFIGURE))
                return FormValidation.ok();

            // get git executable on master
            final EnvVars environment = new EnvVars(System.getenv()); // GitUtils.getPollEnvironment(project, null, launcher, TaskListener.NULL, false);

            GitClient git = Git.with(TaskListener.NULL, environment)
                    .using(GitTool.getDefaultInstallation().getGitExe())
                    .getClient();
            git.addDefaultCredentials(lookupCredentials(project, credentialId, url));

            // attempt to connect the provided URL
            try {
                git.getHeadRev(url, "HEAD");
            } catch (GitException e) {
                return FormValidation.error(Messages.UserRemoteConfig_FailedToConnect(e.getMessage()));
            }

            return FormValidation.ok();
        }

        private static StandardCredentials lookupCredentials(AbstractProject project, String credentialId, String uri) {
            return (credentialId == null) ? null : CredentialsMatchers.firstOrNull(
                        CredentialsProvider.lookupCredentials(StandardCredentials.class, project, ACL.SYSTEM, GitURIRequirementsBuilder.fromUri(



                                uri).build()),
                        CredentialsMatchers.withId(credentialId));
        }

        @Override
        public String getDisplayName() {
            return "";
        }
    }
}<|MERGE_RESOLUTION|>--- conflicted
+++ resolved
@@ -41,18 +41,11 @@
     private String credentialsId;
 
     @DataBoundConstructor
-<<<<<<< HEAD
-    public UserRemoteConfig(String url, String name, String refspec) {
+    public UserRemoteConfig(String url, String name, String refspec, String credentialsId) {
         this.url = fixEmptyAndTrim(url);
         this.name = fixEmpty(name);
         this.refspec = fixEmpty(refspec);
-=======
-    public UserRemoteConfig(String url, String name, String refspec, String credentialsId) {
-        this.url = StringUtils.trim(url);
-        this.name = name;
-        this.refspec = refspec;
         this.credentialsId = credentialsId;
->>>>>>> 6a3a0edc
     }
 
     @Exported
