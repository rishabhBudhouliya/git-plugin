--- conflicted
+++ resolved
@@ -11,13 +11,10 @@
 f.entry(title:_("Update tracking submodules to tip of branch"), field:"trackingSubmodules") {
     f.checkbox()
 }
-<<<<<<< HEAD
+f.entry(title:_("Path of the reference repo to use during submodule update"), field:"reference") {
+    f.textbox()
 f.entry(title:_("Use credentials from default remote of parent repository"), field:"parentCredentials") {
     f.checkbox()
-=======
-f.entry(title:_("Path of the reference repo to use during submodule update"), field:"reference") {
-    f.textbox()
->>>>>>> 959bca0d
 }
 f.entry(title:_("Timeout (in minutes) for submodules operations"), field:"timeout") {
     f.textbox()
