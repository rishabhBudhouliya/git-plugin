package hudson.plugins.git.extensions.impl.CloneOption

def f = namespace(lib.FormTagLib)

f.entry(field:"noTags") {
    f.checkbox(title:_("Fetch tags"), negative:true, checked:(instance==null||!instance.noTags))
}
<<<<<<< HEAD
f.entry(title:_("Enable core.longpaths"), field:"longPath") {
    f.checkbox()
}
f.entry(title:_("Honor refspec on initial clone"), field:"honorRefspec") {
    f.checkbox()
=======
f.entry(field:"honorRefspec") {
    f.checkbox(title:_("Honor refspec on initial clone"))
>>>>>>> fd96a340
}
f.entry(field:"shallow") {
    f.checkbox(title:_("Shallow clone"))
}
f.entry(field:"depth") {
    f.number(clazz:"number", min:1, step:1)
}
f.entry(title:_("Path of the reference repo to use during clone"), field:"reference") {
    f.textbox()
}
f.entry(title:_("Timeout (in minutes) for clone and fetch operations"), field:"timeout") {
    f.number(clazz:"number", min:1, step:1)
}<|MERGE_RESOLUTION|>--- conflicted
+++ resolved
@@ -5,16 +5,11 @@
 f.entry(field:"noTags") {
     f.checkbox(title:_("Fetch tags"), negative:true, checked:(instance==null||!instance.noTags))
 }
-<<<<<<< HEAD
-f.entry(title:_("Enable core.longpaths"), field:"longPath") {
-    f.checkbox()
+f.entry(field:"longPath") {
+    f.checkbox(title:_("Honor refspec on initial clone"))
 }
-f.entry(title:_("Honor refspec on initial clone"), field:"honorRefspec") {
-    f.checkbox()
-=======
 f.entry(field:"honorRefspec") {
     f.checkbox(title:_("Honor refspec on initial clone"))
->>>>>>> fd96a340
 }
 f.entry(field:"shallow") {
     f.checkbox(title:_("Shallow clone"))
