--- conflicted
+++ resolved
@@ -1,9 +1,5 @@
 <j:jelly xmlns:j="jelly:core" xmlns:st="jelly:stapler" xmlns:d="jelly:define" xmlns:l="/lib/layout" xmlns:t="/lib/hudson" xmlns:f="/lib/form">
 
-<<<<<<< HEAD
-  <f:entry title="Repositories" field="userRemoteConfigs" >
-    <f:repeatableProperty field="userRemoteConfigs" minimum="1" noAddButton="true"/>
-=======
     <script><![CDATA[
     function encodeAllInputs(sep, form, field) {
         var inputs = Form.getInputs(form, null, field);
@@ -20,146 +16,25 @@
     }
     ]]></script>
 
-    <f:entry title="Repositories" help="/plugin/git/repositories.html">
-      <f:repeatable name="repo" field="userRemoteConfigs" minimum="1" noAddButton="false">
-        <table width="100%">
-
-          <f:entry title="${%Repository URL}" field="url">
-            <f:textbox/>
-          </f:entry>
-
-          <f:entry title="${%Credentials}" field="credentialsId">
-            <f:select default="" field="credentialsId"
-                      onchange="{ // workaround for JENKINS-19124
-                                    var self = this.targetElement ? this.targetElement : this;
-                                    var r = findPreviousFormItem(self,'url');
-                                    r.onchange(r);
-                                    self = null;
-                                    r = null;
-                                 }"/>
-          </f:entry>
-
-          <f:advanced>
-
-            <f:entry title="${%Name}" field="name">
-              <f:textbox/>
-            </f:entry>
-
-            <f:entry title="${%Refspec}" field="refspec">
-              <f:textbox/>
-            </f:entry>
-
-          </f:advanced>
-
-          <f:entry>
-            <div align="right">
-              <input type="button" value="Delete Repository" class="repeatable-delete" style="margin-left: 1em;"/>
-            </div>
-          </f:entry>
-        </table>
-
-      </f:repeatable>
+    <f:entry title="Repositories" field="userRemoteConfigs" >
+        <f:repeatableProperty field="userRemoteConfigs" minimum="1" noAddButton="true"/>
     </f:entry>
 
-  <f:entry title="Branches to build" help="/plugin/git/branches.html">
-  <f:repeatable var="branch" name="branches" varStatus="branchStatus" items="${instance.branches}" minimum="1" noAddButton="false">
-           <table width="100%">
-               <f:entry title="Branch Specifier (blank for default):" field="name">
-                    <f:textbox value="${branch.name}" />
-               </f:entry>
-
-               <f:entry>
-            <div align="right">
-                <input type="button" value="Delete Branch" class="repeatable-delete" style="margin-left: 1em;" />
-            </div>
-          </f:entry>
-
-           </table>
-
-        </f:repeatable>
-
->>>>>>> 6a3a0edc
-  </f:entry>
-
-  <f:entry title="Branches to build" field="branches">
-    <f:repeatableProperty field="branches" minimum="1" noAddButton="true" />
-  </f:entry>
-
-  <j:if test="${descriptor.showGitToolOptions()}">
-    <f:entry title="${%Git executable}" field="gitTool">
-      <f:select />
-    </f:entry>
-<<<<<<< HEAD
-  </j:if>
-=======
-
-    <f:entry title="Skip internal tag" field="skipTag">
-      <f:checkbox />
-    </f:entry>
-    <f:entry title="Clean after checkout" field="clean">
-      <f:checkbox />
-    </f:entry>
-    <f:entry title="Fast remote polling" field="remotePoll">
-      <f:checkbox/>
-    </f:entry>
-    <f:entry title="Disable submodules processing" field="disableSubmodules">
-      <f:checkbox />
-    </f:entry>
-    <f:entry title="Recursively update submodules" field="recursiveSubmodules">
-      <f:checkbox />
-    </f:entry>
-    <f:entry title="Use commit author in changelog" field="authorOrCommitter">
-      <f:checkbox />
-    </f:entry>
-    <f:entry title="Wipe out workspace before build" field="wipeOutWorkspace">
-      <f:checkbox />
-    </f:entry>
-    <f:entry title="Ignore this repository during notify commit" field="ignoreNotifyCommit">
-      <f:checkbox/>
-    </f:entry>
-    <!-- TODO move to appropriate location if necessary -->
-    <f:entry title="Use shallow clone" field="useShallowClone">
-      <f:checkbox/>
+    <f:entry title="Branches to build" field="branches">
+        <f:repeatableProperty field="branches" minimum="1" noAddButton="true" />
     </f:entry>
 
-    <f:dropdownList name="buildChooser" title="${%Choosing strategy}">
-      <j:scope>
-        <j:set var="current" value="${instance.buildChooser}"/>
-        <j:forEach var="descriptor" items="${descriptor.getBuildChooserDescriptors(it)}">
-          <f:dropdownListBlock value="${descriptor.clazz.name}" title="${descriptor.displayName}"
-            selected="${current.descriptor==descriptor or (current==null and descriptor.displayName=='Default')}">
-            <j:set var="instance" value="${current.descriptor==descriptor ? current : null}" />
-            <tr><td>
-              <input type="hidden" name="stapler-class" value="${descriptor.clazz.name}" />
-            </td></tr>
-            <st:include from="${descriptor}" page="${descriptor.configPage}" optional="true"/>
-          </f:dropdownListBlock>
-        </j:forEach>
-      </j:scope>
-    </f:dropdownList>
+    <j:if test="${descriptor.showGitToolOptions()}">
+        <f:entry title="${%Git executable}" field="gitTool">
+            <f:select />
+        </f:entry>
+    </j:if>
 
-      <f:entry title="Git executable" field="gitTool">
-          <select name="gitTool">
-              <j:forEach var="gitTool" items="${descriptor.gitTools}" varStatus="current">
-                  <j:choose>
-                      <j:when test="${instance.gitTool==gitTool.name}">
-                          <option value="${gitTool.name}" selected="SELECTED">${gitTool.name}</option>
-                      </j:when>
-                      <j:otherwise>
-                          <option value="${gitTool.name}">${gitTool.name}</option>
-                      </j:otherwise>
-                  </j:choose>
-              </j:forEach>
-          </select>
-      </f:entry>
-  </f:advanced>
->>>>>>> 6a3a0edc
+    <t:listScmBrowsers name="git.browser" />
 
-  <t:listScmBrowsers name="git.browser" />
-
-  <f:entry title="${%Additional Behaviours}">
-    <!-- TODO: switch to <f:repeatableHeteroList field="extensions"> -->
-    <f:hetero-list name="extensions" items="${instance.extensions}" descriptors="${descriptor.getExtensionDescriptors()}"
-                   hasHeader="true" />
-  </f:entry>
+    <f:entry title="${%Additional Behaviours}">
+        <!-- TODO: switch to <f:repeatableHeteroList field="extensions"> -->
+        <f:hetero-list name="extensions" items="${instance.extensions}" descriptors="${descriptor.getExtensionDescriptors()}"
+                       hasHeader="true" />
+    </f:entry>
 </j:jelly>