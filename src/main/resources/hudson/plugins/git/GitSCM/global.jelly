<?jelly escape-by-default='true'?>
<j:jelly xmlns:j="jelly:core" xmlns:st="jelly:stapler" xmlns:d="jelly:define" xmlns:l="/lib/layout"
         xmlns:t="/lib/hudson" xmlns:f="/lib/form">
  <f:section title="${%Git plugin}">
    <f:entry title="${%Global Config user.name Value}" field="globalConfigName">
      <f:textbox />
    </f:entry>
    <f:entry title="${%Global Config user.email Value}" field="globalConfigEmail">
      <f:textbox />
    </f:entry>
    <f:optionalBlock title="${%Create new accounts based on author/committer's email}" field="createAccountBasedOnEmail" checked="${descriptor.createAccountBasedOnEmail}" inline="true">
      <f:entry field="useExistingAccountWithSameEmail">
        <f:checkbox title="${%Use existing account with same email if found}" name="useExistingAccountWithSameEmail" checked="${descriptor.useExistingAccountWithSameEmail}" />
      </f:entry>
    </f:optionalBlock>
    <f:entry field="showEntireCommitSummaryInChanges">
      <f:checkbox title="${%Show the entire commit summary in changes}" name="showEntireCommitSummaryInChanges" checked="${descriptor.showEntireCommitSummaryInChanges}"/>
    </f:entry>
<<<<<<< HEAD
    <f:entry field="allowSecondFetch">
      <f:checkbox title="${%Preserve second fetch during checkout}" name="allowSecondFetch" checked="${descriptor.allowSecondFetch}"/>
=======
    <f:entry field="hideCredentials">
      <f:checkbox title="${%Hide credential usage in job output}" name="hideCredentials" checked="${descriptor.hideCredentials}"/>
>>>>>>> 06d8a41b
    </f:entry>
    <!--
    <f:entry title="${%Default git client implementation}" field="defaultClientType">
        <select>
            <f:option value="JGIT" selected="${descriptor.defaultClientType == 'JGIT'}">${%JGit}</f:option>
            <f:option value="GITCLI" selected="${descriptor.defaultClientType == 'GITCLI'}">${%command line Git}</f:option>
        </select>
    </f:entry>
    -->
  </f:section>
</j:jelly><|MERGE_RESOLUTION|>--- conflicted
+++ resolved
@@ -16,13 +16,11 @@
     <f:entry field="showEntireCommitSummaryInChanges">
       <f:checkbox title="${%Show the entire commit summary in changes}" name="showEntireCommitSummaryInChanges" checked="${descriptor.showEntireCommitSummaryInChanges}"/>
     </f:entry>
-<<<<<<< HEAD
+    <f:entry field="hideCredentials">
+      <f:checkbox title="${%Hide credential usage in job output}" name="hideCredentials" checked="${descriptor.hideCredentials}"/>
+    </f:entry>
     <f:entry field="allowSecondFetch">
       <f:checkbox title="${%Preserve second fetch during checkout}" name="allowSecondFetch" checked="${descriptor.allowSecondFetch}"/>
-=======
-    <f:entry field="hideCredentials">
-      <f:checkbox title="${%Hide credential usage in job output}" name="hideCredentials" checked="${descriptor.hideCredentials}"/>
->>>>>>> 06d8a41b
     </f:entry>
     <!--
     <f:entry title="${%Default git client implementation}" field="defaultClientType">
