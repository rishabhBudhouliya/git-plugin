--- conflicted
+++ resolved
@@ -15,11 +15,7 @@
   </licenses>
 
   <artifactId>git</artifactId>
-<<<<<<< HEAD
   <version>2.5.0-beta5-SNAPSHOT</version>
-=======
-  <version>2.4.4-SNAPSHOT</version>
->>>>>>> f2ad7614
   <packaging>hpi</packaging>
   <name>Jenkins Git plugin</name>
   <description>Integrates Jenkins with GIT SCM</description>
