<project xmlns="http://maven.apache.org/POM/4.0.0" xmlns:xsi="http://www.w3.org/2001/XMLSchema-instance" xsi:schemaLocation="http://maven.apache.org/POM/4.0.0 http://maven.apache.org/maven-v4_0_0.xsd">
  <modelVersion>4.0.0</modelVersion>
  <parent>
    <groupId>org.jenkins-ci.plugins</groupId>
    <artifactId>plugin</artifactId>
    <version>1.580</version>
  </parent>

  <licenses>
    <license>
      <name>The MIT License (MIT)</name>
      <url>http://opensource.org/licenses/MIT</url>
      <distribution>repo</distribution>
    </license>
  </licenses>

  <artifactId>git</artifactId>
  <version>2.5.0-beta4-SNAPSHOT</version>
  <packaging>hpi</packaging>
  <name>Jenkins Git plugin</name>
  <description>Integrates Jenkins with GIT SCM</description>
  <url>http://wiki.jenkins-ci.org/display/JENKINS/Git+Plugin</url>

  <properties>
    <findbugs-maven-plugin.version>3.0.3</findbugs-maven-plugin.version>
    <jacoco-maven-plugin.version>0.7.4.201502262128</jacoco-maven-plugin.version>
    <maven-compiler-plugin.version>3.5.1</maven-compiler-plugin.version>
    <maven-enforcer-plugin.version>1.4.1</maven-enforcer-plugin.version>
    <maven-hpi-plugin.version>1.115</maven-hpi-plugin.version>
    <maven-localizer-plugin.version>1.23</maven-localizer-plugin.version>
    <maven-release-plugin.version>2.5.3</maven-release-plugin.version>
    <maven-site-plugin.version>3.4</maven-site-plugin.version>
    <maven-surefire-plugin.version>2.19.1</maven-surefire-plugin.version>
    <project.build.sourceEncoding>UTF-8</project.build.sourceEncoding>
    <project.reporting.outputEncoding>UTF-8</project.reporting.outputEncoding>
  </properties>

  <build>
    <pluginManagement>
      <plugins>
        <plugin>
          <groupId>org.codehaus.mojo</groupId>
          <artifactId>findbugs-maven-plugin</artifactId>
          <version>${findbugs-maven-plugin.version}</version>
          <configuration>
            <excludeFilterFile>src/findbugs/excludesFilter.xml</excludeFilterFile>
            <failOnError>${maven.findbugs.failure.strict}</failOnError>
          </configuration>
        </plugin>
        <plugin>
          <groupId>org.apache.maven.plugins</groupId>
          <artifactId>maven-enforcer-plugin</artifactId>
          <version>${maven-enforcer-plugin.version}</version>
        </plugin>
        <plugin>
            <groupId>org.jvnet.localizer</groupId>
            <artifactId>maven-localizer-plugin</artifactId>
            <version>${maven-localizer-plugin.version}</version>
        </plugin>
        <!--This plugin's configuration is used to store Eclipse m2e settings only. It has no influence on the Maven build itself. -->
        <plugin>
            <groupId>org.eclipse.m2e</groupId>
            <artifactId>lifecycle-mapping</artifactId>
            <version>1.0.0</version>
            <configuration>
                <lifecycleMappingMetadata>
                    <pluginExecutions>
                        <pluginExecution>
                            <pluginExecutionFilter>
                                <groupId>org.apache.maven.plugins</groupId>
                                <artifactId>maven-enforcer-plugin</artifactId>
                                <versionRange>[1.0,)</versionRange>
                                <goals>
                                    <goal>display-info</goal>
                                </goals>
                            </pluginExecutionFilter>
                            <action>
                                <ignore />
                            </action>
                        </pluginExecution>
                        <pluginExecution>
                            <pluginExecutionFilter>
                                <groupId>org.codehaus.gmaven</groupId>
                                <artifactId>gmaven-plugin</artifactId>
                                <versionRange>[1.3,)</versionRange>
                                <goals>
                                    <goal>generateTestStubs</goal>
                                    <goal>testCompile</goal>
                                </goals>
                            </pluginExecutionFilter>
                            <action>
                                <ignore />
                            </action>
                        </pluginExecution>
                        <pluginExecution>
                            <pluginExecutionFilter>
                                <groupId>com.infradna.tool</groupId>
                                <artifactId>bridge-method-injector</artifactId>
                                <versionRange>[1.4,)</versionRange>
                                <goals>
                                    <goal>process</goal>
                                </goals>
                            </pluginExecutionFilter>
                            <action>
                                <ignore />
                            </action>
                        </pluginExecution>
                    </pluginExecutions>
                </lifecycleMappingMetadata>
            </configuration>
        </plugin>
        <plugin>
            <groupId>org.apache.maven.plugins</groupId>
            <artifactId>maven-site-plugin</artifactId>
            <version>${maven-site-plugin.version}</version>
        </plugin>
      </plugins>
    </pluginManagement>
    <plugins>
      <plugin>
          <groupId>org.jenkins-ci.tools</groupId>
          <artifactId>maven-hpi-plugin</artifactId>
          <version>${maven-hpi-plugin.version}</version>
          <extensions>true</extensions>
      </plugin>
      <plugin>
        <groupId>com.infradna.tool</groupId>
        <artifactId>bridge-method-injector</artifactId>
        <version>1.14</version>
        <executions>
          <execution>
            <goals>
              <goal>process</goal>
            </goals>
          </execution>
        </executions>
      </plugin>
      <plugin>
        <groupId>org.apache.maven.plugins</groupId>
        <artifactId>maven-compiler-plugin</artifactId>
        <version>${maven-compiler-plugin.version}</version>
        <configuration>
           <source>1.5</source>
           <target>1.5</target>
        </configuration>
     </plugin>
     <plugin>
        <groupId>org.apache.maven.plugins</groupId>
        <artifactId>maven-release-plugin</artifactId>
        <version>${maven-release-plugin.version}</version>
        <configuration>
          <goals>deploy</goals>
        </configuration>
      </plugin>
      <plugin>
        <groupId>org.apache.maven.plugins</groupId>
        <artifactId>maven-surefire-plugin</artifactId>
        <version>${maven-surefire-plugin.version}</version>
        <configuration>
          <systemPropertyVariables>
            <java.awt.headless>true</java.awt.headless>
          </systemPropertyVariables>
          <!-- Sets the VM argument line used when unit tests are run. -->
          <argLine>${surefireArgLine}</argLine>
        </configuration>
      </plugin>
      <plugin>
        <groupId>org.jacoco</groupId>
        <artifactId>jacoco-maven-plugin</artifactId>
        <version>${jacoco-maven-plugin.version}</version>
        <executions>
          <execution>
            <id>pre-unit-test</id>
            <goals>
              <goal>prepare-agent</goal>
            </goals>
            <configuration>
              <!-- Sets the path to the file which contains the execution data. -->
              <destFile>${project.build.directory}/coverage-reports/jacoco-ut.exec</destFile>
              <!--
                  Sets the name of the property containing the settings
                  for JaCoCo runtime agent.
              -->
              <!-- Uncomment next line to measure and report test coverage -->
              <propertyName>surefireArgLine</propertyName>
            </configuration>
          </execution>
          <execution>
            <id>post-unit-test</id>
            <phase>test</phase>
            <goals>
              <goal>report</goal>
            </goals>
            <configuration>
              <!-- Sets the path to the file which contains the execution data. -->
              <dataFile>${project.build.directory}/coverage-reports/jacoco-ut.exec</dataFile>
              <!-- Sets the output directory for the code coverage report. -->
              <outputDirectory>${project.reporting.outputDirectory}/jacoco-ut</outputDirectory>
            </configuration>
          </execution>
        </executions>
      </plugin>
    </plugins>
  </build>

  <repositories>
    <repository>
      <id>repo.jenkins-ci.org</id>
      <url>http://repo.jenkins-ci.org/public/</url>
    </repository>
  </repositories>

    <developers>
        <developer>
            <id>kohsuke</id>
            <name>Kohsuke Kawaguchi</name>
        </developer>
        <developer>
            <id>ndeloof</id>
            <name>Nicolas De Loof</name>
            <email>nicolas.deloof@gmail.com</email>
        </developer>
        <developer>
            <id>MarkEWaite</id>
            <name>Mark Waite</name>
            <email>mark.earl.waite@gmail.com</email>
        </developer>
    </developers>


  <dependencies>
    <dependency>
      <groupId>joda-time</groupId>
      <artifactId>joda-time</artifactId>
      <version>2.9.2</version>
    </dependency>
    <dependency>
      <groupId>com.infradna.tool</groupId>
      <artifactId>bridge-method-annotation</artifactId>
      <version>1.14</version>
    </dependency>

    <dependency>
      <groupId>org.jenkins-ci.plugins</groupId>
      <artifactId>git-client</artifactId>
<<<<<<< HEAD
      <version>1.20.0-beta3-SNAPSHOT</version>
=======
      <version>1.19.5</version>
>>>>>>> 8949a8a5
    </dependency>
    <dependency>
      <groupId>org.jenkins-ci.plugins</groupId>
      <artifactId>credentials</artifactId>
      <version>1.24</version>
    </dependency>
    <dependency>
      <groupId>org.jenkins-ci.plugins</groupId>
      <artifactId>ssh-credentials</artifactId>
      <version>1.11</version>
    </dependency>
    <dependency>
      <groupId>org.jenkins-ci.plugins</groupId>
      <artifactId>scm-api</artifactId>
      <version>1.0</version>
    </dependency>
    <dependency>
      <groupId>org.jenkins-ci.plugins</groupId>
      <artifactId>matrix-project</artifactId>
      <version>1.6</version>
    </dependency>
    <dependency>
      <groupId>org.jenkins-ci.plugins</groupId>
      <artifactId>mailer</artifactId>
      <version>1.16</version>
    </dependency>


    <dependency>
      <groupId>junit</groupId>
      <artifactId>junit</artifactId>
      <version>4.12</version>
      <scope>test</scope>
    </dependency>
    <dependency>
      <groupId>org.mockito</groupId>
      <artifactId>mockito-all</artifactId>
      <version>1.10.19</version>
      <scope>test</scope>
    </dependency>
    <dependency>
      <groupId>org.apache.httpcomponents</groupId>
      <artifactId>httpclient</artifactId>
      <version>4.4.1</version>
      <scope>test</scope>
    </dependency>


    <dependency><!-- we contribute AbstractBuildParameters for Git if it's available -->
      <groupId>org.jvnet.hudson.plugins</groupId>
      <artifactId>parameterized-trigger</artifactId>
      <version>2.4</version>
      <optional>true</optional>
      <exclusions> <!-- Excluding subversion to make sure we don't inadvertently pick up the Oracle Hudson "2.0" svn plugin and break the build. -->
        <exclusion>
          <groupId>org.jvnet.hudson.plugins</groupId>
          <artifactId>subversion</artifactId>
        </exclusion>
      </exclusions>
    </dependency>
    <dependency>
      <groupId>org.jenkins-ci.plugins</groupId>
      <artifactId>token-macro</artifactId>
      <version>1.11</version>
      <optional>true</optional>
    </dependency>
    <dependency>
      <groupId>org.jenkins-ci.plugins</groupId>
      <artifactId>multiple-scms</artifactId>
      <version>0.5</version>
      <scope>test</scope>
    </dependency>
    <dependency>
      <groupId>org.jenkins-ci.plugins</groupId>
      <artifactId>promoted-builds</artifactId>
      <version>2.24.1</version>
      <optional>true</optional>
      <exclusions>
        <exclusion>
          <groupId>org.sonatype.sisu</groupId>
          <artifactId>sisu-guava</artifactId>
        </exclusion>
      </exclusions>
    </dependency>
  </dependencies>

  <distributionManagement>
    <repository>
      <id>maven.jenkins-ci.org</id>
      <url>http://maven.jenkins-ci.org:8081/content/repositories/releases/</url>
    </repository>
  </distributionManagement>

  <scm>
    <connection>scm:git:git://github.com/jenkinsci/${project.artifactId}-plugin.git</connection>
    <developerConnection>scm:git:git@github.com:jenkinsci/${project.artifactId}-plugin.git</developerConnection>
    <url>http://github.com/jenkinsci/${project.artifactId}-plugin</url>
    <tag>HEAD</tag>
  </scm>

    <pluginRepositories>
        <pluginRepository>
            <id>repo.jenkins-ci.org</id>
            <url>http://repo.jenkins-ci.org/public/</url>
        </pluginRepository>
    </pluginRepositories>
</project>
<|MERGE_RESOLUTION|>--- conflicted
+++ resolved
@@ -243,11 +243,7 @@
     <dependency>
       <groupId>org.jenkins-ci.plugins</groupId>
       <artifactId>git-client</artifactId>
-<<<<<<< HEAD
       <version>1.20.0-beta3-SNAPSHOT</version>
-=======
-      <version>1.19.5</version>
->>>>>>> 8949a8a5
     </dependency>
     <dependency>
       <groupId>org.jenkins-ci.plugins</groupId>
