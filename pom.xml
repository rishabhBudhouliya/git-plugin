--- conflicted
+++ resolved
@@ -3,11 +3,7 @@
   <parent>
     <groupId>org.jenkins-ci.plugins</groupId>
     <artifactId>plugin</artifactId>
-<<<<<<< HEAD
     <version>3.10-20180510.170257-2</version> <!-- TODO https://github.com/jenkinsci/plugin-pom/pull/105 -->
-=======
-    <version>3.9</version>
->>>>>>> 769e7ed3
     <relativePath />
   </parent>
 
@@ -20,11 +16,7 @@
   </licenses>
 
   <artifactId>git</artifactId>
-<<<<<<< HEAD
   <version>${revision}${changelist}</version>
-=======
-  <version>4.0.0-SNAPSHOT</version>
->>>>>>> 769e7ed3
   <packaging>hpi</packaging>
   <name>Jenkins Git plugin</name>
   <description>Integrates Jenkins with GIT SCM</description>
@@ -32,15 +24,10 @@
   <inceptionYear>2007</inceptionYear>
 
   <properties>
-<<<<<<< HEAD
-    <revision>3.9.1</revision>
+    <revision>4.0.0</revision>
     <changelist>-SNAPSHOT</changelist>
-    <jenkins.version>1.642.3</jenkins.version>
-    <java.level>7</java.level>
-=======
     <jenkins.version>2.60.3</jenkins.version>
     <java.level>8</java.level>
->>>>>>> 769e7ed3
     <no-test-jar>false</no-test-jar>
     <concurrency>1C</concurrency>
     <scm-api-plugin.version>2.2.0</scm-api-plugin.version>
@@ -86,27 +73,12 @@
         </developer>
     </developers>
 
-
   <dependencies>
     <dependency>
       <groupId>joda-time</groupId>
       <artifactId>joda-time</artifactId>
       <version>2.9.5</version>
     </dependency>
-<<<<<<< HEAD
-=======
-    <dependency>
-      <groupId>org.jenkins-ci</groupId>
-      <artifactId>annotation-indexer</artifactId>
-      <version>1.12</version>
-    </dependency>
-    <dependency>
-      <groupId>com.infradna.tool</groupId>
-      <artifactId>bridge-method-annotation</artifactId>
-      <version>1.17</version>
-    </dependency>
->>>>>>> 769e7ed3
-
     <dependency>
       <groupId>org.jenkins-ci.plugins</groupId>
       <artifactId>structs</artifactId>
@@ -325,13 +297,8 @@
   <scm>
     <connection>scm:git:git://github.com/jenkinsci/${project.artifactId}-plugin.git</connection>
     <developerConnection>scm:git:git@github.com:jenkinsci/${project.artifactId}-plugin.git</developerConnection>
-<<<<<<< HEAD
-    <url>http://github.com/jenkinsci/${project.artifactId}-plugin</url>
+    <url>https://github.com/jenkinsci/${project.artifactId}-plugin</url>
     <tag>${scmTag}</tag>
-=======
-    <url>https://github.com/jenkinsci/${project.artifactId}-plugin</url>
-    <tag>HEAD</tag>
->>>>>>> 769e7ed3
   </scm>
 
   <pluginRepositories>
