--- conflicted
+++ resolved
@@ -3,11 +3,7 @@
   <parent>
     <groupId>org.jenkins-ci.plugins</groupId>
     <artifactId>plugin</artifactId>
-<<<<<<< HEAD
-    <version>2.10</version>
-=======
     <version>2.12</version>
->>>>>>> 363eca2c
   </parent>
 
   <licenses>
@@ -19,11 +15,7 @@
   </licenses>
 
   <artifactId>git</artifactId>
-<<<<<<< HEAD
   <version>3.0.0-beta3-SNAPSHOT</version>
-=======
-  <version>2.5.4-SNAPSHOT</version>
->>>>>>> 363eca2c
   <packaging>hpi</packaging>
   <name>Jenkins Git plugin</name>
   <description>Integrates Jenkins with GIT SCM</description>
