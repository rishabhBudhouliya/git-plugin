<project xmlns="http://maven.apache.org/POM/4.0.0" xmlns:xsi="http://www.w3.org/2001/XMLSchema-instance" xsi:schemaLocation="http://maven.apache.org/POM/4.0.0 http://maven.apache.org/maven-v4_0_0.xsd">
  <modelVersion>4.0.0</modelVersion>
  <parent>
    <groupId>org.jenkins-ci.plugins</groupId>
    <artifactId>plugin</artifactId>
    <version>1.580</version>
  </parent>
  
  <licenses>
    <license>
      <name>The MIT License (MIT)</name>
      <url>http://opensource.org/licenses/MIT</url>
      <distribution>repo</distribution>
    </license>
  </licenses>

  <artifactId>git</artifactId>
<<<<<<< HEAD
  <version>2.5.0-beta4-SNAPSHOT</version>
=======
  <version>2.4.2-SNAPSHOT</version>
>>>>>>> c8d05b9a
  <packaging>hpi</packaging>
  <name>Jenkins Git plugin</name>
  <description>Integrates Jenkins with GIT SCM</description>
  <url>http://wiki.jenkins-ci.org/display/JENKINS/Git+Plugin</url>
  
  <properties>
    <findbugs-maven-plugin.version>3.0.3</findbugs-maven-plugin.version>
    <jacoco-maven-plugin.version>0.7.4.201502262128</jacoco-maven-plugin.version>
    <maven-compiler-plugin.version>3.3</maven-compiler-plugin.version>
    <maven-enforcer-plugin.version>1.4.1</maven-enforcer-plugin.version>
    <maven-hpi-plugin.version>1.115</maven-hpi-plugin.version>
    <maven-localizer-plugin.version>1.23</maven-localizer-plugin.version>
    <maven-release-plugin.version>2.5.3</maven-release-plugin.version>
    <maven-site-plugin.version>3.4</maven-site-plugin.version>
    <maven-surefire-plugin.version>2.18.1</maven-surefire-plugin.version>
    <project.build.sourceEncoding>UTF-8</project.build.sourceEncoding>
    <project.reporting.outputEncoding>UTF-8</project.reporting.outputEncoding>
  </properties>

  <build>
    <pluginManagement>
      <plugins>
        <plugin>
          <groupId>org.codehaus.mojo</groupId>
          <artifactId>findbugs-maven-plugin</artifactId>
          <version>${findbugs-maven-plugin.version}</version>
          <configuration>
            <excludeFilterFile>src/findbugs/excludesFilter.xml</excludeFilterFile>
            <failOnError>${maven.findbugs.failure.strict}</failOnError>
          </configuration>
        </plugin>
        <plugin>
          <groupId>org.apache.maven.plugins</groupId>
          <artifactId>maven-enforcer-plugin</artifactId>
          <version>${maven-enforcer-plugin.version}</version>
        </plugin>
        <plugin>
            <groupId>org.jvnet.localizer</groupId>
            <artifactId>maven-localizer-plugin</artifactId>
            <version>${maven-localizer-plugin.version}</version>
        </plugin>
        <!--This plugin's configuration is used to store Eclipse m2e settings only. It has no influence on the Maven build itself. -->
        <plugin>
            <groupId>org.eclipse.m2e</groupId>
            <artifactId>lifecycle-mapping</artifactId>
            <version>1.0.0</version>
            <configuration>
                <lifecycleMappingMetadata>
                    <pluginExecutions>
                        <pluginExecution>
                            <pluginExecutionFilter>
                                <groupId>org.apache.maven.plugins</groupId>
                                <artifactId>maven-enforcer-plugin</artifactId>
                                <versionRange>[1.0,)</versionRange>
                                <goals>
                                    <goal>display-info</goal>
                                </goals>
                            </pluginExecutionFilter>
                            <action>
                                <ignore />
                            </action>
                        </pluginExecution>
                        <pluginExecution>
                            <pluginExecutionFilter>
                                <groupId>org.codehaus.gmaven</groupId>
                                <artifactId>gmaven-plugin</artifactId>
                                <versionRange>[1.3,)</versionRange>
                                <goals>
                                    <goal>generateTestStubs</goal>
                                    <goal>testCompile</goal>
                                </goals>
                            </pluginExecutionFilter>
                            <action>
                                <ignore />
                            </action>
                        </pluginExecution>
                        <pluginExecution>
                            <pluginExecutionFilter>
                                <groupId>com.infradna.tool</groupId>
                                <artifactId>bridge-method-injector</artifactId>
                                <versionRange>[1.4,)</versionRange>
                                <goals>
                                    <goal>process</goal>
                                </goals>
                            </pluginExecutionFilter>
                            <action>
                                <ignore />
                            </action>
                        </pluginExecution>
                    </pluginExecutions>
                </lifecycleMappingMetadata>
            </configuration>
        </plugin>
        <plugin>
            <groupId>org.apache.maven.plugins</groupId>
            <artifactId>maven-site-plugin</artifactId>
            <version>${maven-site-plugin.version}</version>
        </plugin>
      </plugins>
    </pluginManagement>
    <plugins>
      <plugin>
          <groupId>org.jenkins-ci.tools</groupId>
          <artifactId>maven-hpi-plugin</artifactId>
          <version>${maven-hpi-plugin.version}</version>
          <extensions>true</extensions>
      </plugin>    
      <plugin>
        <groupId>com.infradna.tool</groupId>
        <artifactId>bridge-method-injector</artifactId>
        <version>1.14</version>
        <executions>
          <execution>
            <goals>
              <goal>process</goal>
            </goals>
          </execution>
        </executions>
      </plugin>
      <plugin>
        <groupId>org.apache.maven.plugins</groupId>
        <artifactId>maven-compiler-plugin</artifactId>
        <version>${maven-compiler-plugin.version}</version>
        <configuration>
           <source>1.5</source>
           <target>1.5</target>
        </configuration>
     </plugin>
     <plugin>
        <groupId>org.apache.maven.plugins</groupId>
        <artifactId>maven-release-plugin</artifactId>
        <version>${maven-release-plugin.version}</version>
        <configuration>
          <goals>deploy</goals>
        </configuration>
      </plugin>
      <plugin>
        <groupId>org.apache.maven.plugins</groupId>
        <artifactId>maven-surefire-plugin</artifactId>
        <version>${maven-surefire-plugin.version}</version>
        <configuration>
          <systemPropertyVariables>
            <java.awt.headless>true</java.awt.headless>
          </systemPropertyVariables>
          <!-- Sets the VM argument line used when unit tests are run. -->
          <argLine>${surefireArgLine}</argLine>
        </configuration>
      </plugin>
      <plugin>
        <groupId>org.jacoco</groupId>
        <artifactId>jacoco-maven-plugin</artifactId>
        <version>${jacoco-maven-plugin.version}</version>
        <executions>
          <execution>
            <id>pre-unit-test</id>
            <goals>
              <goal>prepare-agent</goal>
            </goals>
            <configuration>
              <!-- Sets the path to the file which contains the execution data. -->
              <destFile>${project.build.directory}/coverage-reports/jacoco-ut.exec</destFile>
              <!--
                  Sets the name of the property containing the settings
                  for JaCoCo runtime agent.
              -->
              <!-- Uncomment next line to measure and report test coverage -->
              <propertyName>surefireArgLine</propertyName>
            </configuration>
          </execution>
          <execution>
            <id>post-unit-test</id>
            <phase>test</phase>
            <goals>
              <goal>report</goal>
            </goals>
            <configuration>
              <!-- Sets the path to the file which contains the execution data. -->
              <dataFile>${project.build.directory}/coverage-reports/jacoco-ut.exec</dataFile>
              <!-- Sets the output directory for the code coverage report. -->
              <outputDirectory>${project.reporting.outputDirectory}/jacoco-ut</outputDirectory>
            </configuration>
          </execution>
        </executions>
      </plugin>
    </plugins>
  </build>

  <repositories>
    <repository>
      <id>repo.jenkins-ci.org</id>
      <url>http://repo.jenkins-ci.org/public/</url>
    </repository>
  </repositories>

    <developers>
        <developer>
            <id>kohsuke</id>
            <name>Kohsuke Kawaguchi</name>
        </developer>
        <developer>
            <id>ndeloof</id>
            <name>Nicolas De Loof</name>
            <email>nicolas.deloof@gmail.com</email>
        </developer>
        <developer>
            <id>MarkEWaite</id>
            <name>Mark Waite</name>
            <email>mark.earl.waite@gmail.com</email>
        </developer>
    </developers>


  <dependencies>
    <dependency>
      <groupId>joda-time</groupId>
      <artifactId>joda-time</artifactId>
      <version>2.9.1</version>
    </dependency>
    <dependency>
      <groupId>com.infradna.tool</groupId>
      <artifactId>bridge-method-annotation</artifactId>
      <version>1.14</version>
    </dependency>

    <dependency>
      <groupId>org.jenkins-ci.plugins</groupId>
      <artifactId>git-client</artifactId>
      <version>1.20.0-beta2</version>
    </dependency>
    <dependency>
      <groupId>org.jenkins-ci.plugins</groupId>
      <artifactId>credentials</artifactId>
      <version>1.24</version>
    </dependency>
    <dependency>
      <groupId>org.jenkins-ci.plugins</groupId>
      <artifactId>ssh-credentials</artifactId>
      <version>1.11</version>
    </dependency>
    <dependency>
      <groupId>org.jenkins-ci.plugins</groupId>
      <artifactId>scm-api</artifactId>
      <version>1.0</version>
    </dependency>
    <dependency>
      <groupId>org.jenkins-ci.plugins</groupId>
      <artifactId>matrix-project</artifactId>
      <version>1.6</version>
    </dependency>
    <dependency>
      <groupId>org.jenkins-ci.plugins</groupId>
      <artifactId>mailer</artifactId>
      <version>1.16</version>
    </dependency>


    <dependency>
      <groupId>junit</groupId>
      <artifactId>junit</artifactId>
      <version>4.12</version>
      <scope>test</scope>
    </dependency>
    <dependency>
      <groupId>org.mockito</groupId>
      <artifactId>mockito-all</artifactId>
      <version>1.10.19</version>
      <scope>test</scope>
    </dependency>
    <dependency>
      <groupId>org.apache.httpcomponents</groupId>
      <artifactId>httpclient</artifactId>
      <version>4.4.1</version>
      <scope>test</scope>
    </dependency>


    <dependency><!-- we contribute AbstractBuildParameters for Git if it's available -->
      <groupId>org.jvnet.hudson.plugins</groupId>
      <artifactId>parameterized-trigger</artifactId>
      <version>2.4</version>
      <optional>true</optional>
      <exclusions> <!-- Excluding subversion to make sure we don't inadvertently pick up the Oracle Hudson "2.0" svn plugin and break the build. -->
        <exclusion>
          <groupId>org.jvnet.hudson.plugins</groupId>
          <artifactId>subversion</artifactId>
        </exclusion>
      </exclusions>
    </dependency>
    <dependency>
      <groupId>org.jenkins-ci.plugins</groupId>
      <artifactId>token-macro</artifactId>
      <version>1.11</version>
      <optional>true</optional>
    </dependency>
    <dependency>
      <groupId>org.jenkins-ci.plugins</groupId>
      <artifactId>multiple-scms</artifactId>
      <version>0.5</version>
      <scope>test</scope>
    </dependency>
    <dependency>
      <groupId>org.jenkins-ci.plugins</groupId>
      <artifactId>promoted-builds</artifactId>
      <version>2.24</version>
      <optional>true</optional>
      <exclusions>
        <exclusion>
          <groupId>org.sonatype.sisu</groupId>
          <artifactId>sisu-guava</artifactId>
        </exclusion>
      </exclusions>
    </dependency>
  </dependencies>

  <distributionManagement>
    <repository>
      <id>maven.jenkins-ci.org</id>
      <url>http://maven.jenkins-ci.org:8081/content/repositories/releases/</url>
    </repository>
  </distributionManagement>
  
  <scm>
    <connection>scm:git:git://github.com/jenkinsci/${project.artifactId}-plugin.git</connection>
    <developerConnection>scm:git:git@github.com:jenkinsci/${project.artifactId}-plugin.git</developerConnection>
    <url>http://github.com/jenkinsci/${project.artifactId}-plugin</url>
    <tag>HEAD</tag>
  </scm>

    <pluginRepositories>
        <pluginRepository>
            <id>repo.jenkins-ci.org</id>
            <url>http://repo.jenkins-ci.org/public/</url>
        </pluginRepository>
    </pluginRepositories>
</project>  
<|MERGE_RESOLUTION|>--- conflicted
+++ resolved
@@ -5,7 +5,7 @@
     <artifactId>plugin</artifactId>
     <version>1.580</version>
   </parent>
-  
+
   <licenses>
     <license>
       <name>The MIT License (MIT)</name>
@@ -15,16 +15,12 @@
   </licenses>
 
   <artifactId>git</artifactId>
-<<<<<<< HEAD
   <version>2.5.0-beta4-SNAPSHOT</version>
-=======
-  <version>2.4.2-SNAPSHOT</version>
->>>>>>> c8d05b9a
   <packaging>hpi</packaging>
   <name>Jenkins Git plugin</name>
   <description>Integrates Jenkins with GIT SCM</description>
   <url>http://wiki.jenkins-ci.org/display/JENKINS/Git+Plugin</url>
-  
+
   <properties>
     <findbugs-maven-plugin.version>3.0.3</findbugs-maven-plugin.version>
     <jacoco-maven-plugin.version>0.7.4.201502262128</jacoco-maven-plugin.version>
@@ -126,7 +122,7 @@
           <artifactId>maven-hpi-plugin</artifactId>
           <version>${maven-hpi-plugin.version}</version>
           <extensions>true</extensions>
-      </plugin>    
+      </plugin>
       <plugin>
         <groupId>com.infradna.tool</groupId>
         <artifactId>bridge-method-injector</artifactId>
@@ -340,7 +336,7 @@
       <url>http://maven.jenkins-ci.org:8081/content/repositories/releases/</url>
     </repository>
   </distributionManagement>
-  
+
   <scm>
     <connection>scm:git:git://github.com/jenkinsci/${project.artifactId}-plugin.git</connection>
     <developerConnection>scm:git:git@github.com:jenkinsci/${project.artifactId}-plugin.git</developerConnection>
@@ -354,4 +350,4 @@
             <url>http://repo.jenkins-ci.org/public/</url>
         </pluginRepository>
     </pluginRepositories>
-</project>  
+</project>
