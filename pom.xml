--- conflicted
+++ resolved
@@ -31,13 +31,8 @@
     <no-test-jar>false</no-test-jar>
     <useBeta>true</useBeta>
     <concurrency>1C</concurrency>
-<<<<<<< HEAD
     <scm-api-plugin.version>2.6.3</scm-api-plugin.version>
-    <jcasc.version>1.22</jcasc.version>
-=======
-    <scm-api-plugin.version>2.3.0</scm-api-plugin.version>
     <jcasc.version>1.23</jcasc.version>
->>>>>>> 55b6f76b
     <maven.checkstyle.plugin.version>3.1.0</maven.checkstyle.plugin.version>
     <maven.checkstyle.version>8.22</maven.checkstyle.version>
   </properties>
