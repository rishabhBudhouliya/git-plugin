<project xmlns="http://maven.apache.org/POM/4.0.0" xmlns:xsi="http://www.w3.org/2001/XMLSchema-instance" xsi:schemaLocation="http://maven.apache.org/POM/4.0.0 http://maven.apache.org/maven-v4_0_0.xsd">
  <modelVersion>4.0.0</modelVersion>
  <parent>
    <groupId>org.jenkins-ci.plugins</groupId>
    <artifactId>plugin</artifactId>
    <version>1.580</version>
  </parent>

  <licenses>
    <license>
      <name>The MIT License (MIT)</name>
      <url>http://opensource.org/licenses/MIT</url>
      <distribution>repo</distribution>
    </license>
  </licenses>

  <artifactId>git</artifactId>
  <version>2.4.3-SNAPSHOT</version>
  <packaging>hpi</packaging>
  <name>Jenkins Git plugin</name>
  <description>Integrates Jenkins with GIT SCM</description>
  <url>http://wiki.jenkins-ci.org/display/JENKINS/Git+Plugin</url>

  <properties>
    <findbugs-maven-plugin.version>3.0.3</findbugs-maven-plugin.version>
    <jacoco-maven-plugin.version>0.7.6.201602180812</jacoco-maven-plugin.version>
    <maven-compiler-plugin.version>3.5.1</maven-compiler-plugin.version>
    <maven-enforcer-plugin.version>1.4.1</maven-enforcer-plugin.version>
    <maven-hpi-plugin.version>1.115</maven-hpi-plugin.version>
    <maven-localizer-plugin.version>1.23</maven-localizer-plugin.version>
    <maven-release-plugin.version>2.5.3</maven-release-plugin.version>
    <maven-site-plugin.version>3.4</maven-site-plugin.version>
    <maven-surefire-plugin.version>2.19.1</maven-surefire-plugin.version>
    <project.build.sourceEncoding>UTF-8</project.build.sourceEncoding>
    <project.reporting.outputEncoding>UTF-8</project.reporting.outputEncoding>
  </properties>

  <build>
    <pluginManagement>
      <plugins>
        <plugin>
          <groupId>org.codehaus.mojo</groupId>
          <artifactId>findbugs-maven-plugin</artifactId>
          <version>${findbugs-maven-plugin.version}</version>
          <configuration>
            <excludeFilterFile>src/findbugs/excludesFilter.xml</excludeFilterFile>
            <failOnError>${maven.findbugs.failure.strict}</failOnError>
          </configuration>
        </plugin>
        <plugin>
          <groupId>org.apache.maven.plugins</groupId>
          <artifactId>maven-enforcer-plugin</artifactId>
          <version>${maven-enforcer-plugin.version}</version>
        </plugin>
        <plugin>
            <groupId>org.jvnet.localizer</groupId>
            <artifactId>maven-localizer-plugin</artifactId>
            <version>${maven-localizer-plugin.version}</version>
        </plugin>
        <!--This plugin's configuration is used to store Eclipse m2e settings only. It has no influence on the Maven build itself. -->
        <plugin>
            <groupId>org.eclipse.m2e</groupId>
            <artifactId>lifecycle-mapping</artifactId>
            <version>1.0.0</version>
            <configuration>
                <lifecycleMappingMetadata>
                    <pluginExecutions>
                        <pluginExecution>
                            <pluginExecutionFilter>
                                <groupId>org.apache.maven.plugins</groupId>
                                <artifactId>maven-enforcer-plugin</artifactId>
                                <versionRange>[1.0,)</versionRange>
                                <goals>
                                    <goal>display-info</goal>
                                </goals>
                            </pluginExecutionFilter>
                            <action>
                                <ignore />
                            </action>
                        </pluginExecution>
                        <pluginExecution>
                            <pluginExecutionFilter>
                                <groupId>org.codehaus.gmaven</groupId>
                                <artifactId>gmaven-plugin</artifactId>
                                <versionRange>[1.3,)</versionRange>
                                <goals>
                                    <goal>generateTestStubs</goal>
                                    <goal>testCompile</goal>
                                </goals>
                            </pluginExecutionFilter>
                            <action>
                                <ignore />
                            </action>
                        </pluginExecution>
                        <pluginExecution>
                            <pluginExecutionFilter>
                                <groupId>com.infradna.tool</groupId>
                                <artifactId>bridge-method-injector</artifactId>
                                <versionRange>[1.4,)</versionRange>
                                <goals>
                                    <goal>process</goal>
                                </goals>
                            </pluginExecutionFilter>
                            <action>
                                <ignore />
                            </action>
                        </pluginExecution>
                    </pluginExecutions>
                </lifecycleMappingMetadata>
            </configuration>
        </plugin>
        <plugin>
            <groupId>org.apache.maven.plugins</groupId>
            <artifactId>maven-site-plugin</artifactId>
            <version>${maven-site-plugin.version}</version>
        </plugin>
      </plugins>
    </pluginManagement>
    <plugins>
      <plugin>
          <groupId>org.jenkins-ci.tools</groupId>
          <artifactId>maven-hpi-plugin</artifactId>
          <version>${maven-hpi-plugin.version}</version>
          <extensions>true</extensions>
      </plugin>
      <plugin>
        <groupId>com.infradna.tool</groupId>
        <artifactId>bridge-method-injector</artifactId>
        <version>1.14</version>
        <executions>
          <execution>
            <goals>
              <goal>process</goal>
            </goals>
          </execution>
        </executions>
      </plugin>
      <plugin>
        <groupId>org.apache.maven.plugins</groupId>
        <artifactId>maven-compiler-plugin</artifactId>
        <version>${maven-compiler-plugin.version}</version>
        <configuration>
           <source>1.5</source>
           <target>1.5</target>
        </configuration>
     </plugin>
     <plugin>
        <groupId>org.apache.maven.plugins</groupId>
        <artifactId>maven-release-plugin</artifactId>
        <version>${maven-release-plugin.version}</version>
        <configuration>
          <goals>deploy</goals>
        </configuration>
      </plugin>
      <plugin>
        <groupId>org.apache.maven.plugins</groupId>
        <artifactId>maven-surefire-plugin</artifactId>
        <version>${maven-surefire-plugin.version}</version>
        <configuration>
          <systemPropertyVariables>
            <java.awt.headless>true</java.awt.headless>
          </systemPropertyVariables>
          <!-- Sets the VM argument line used when unit tests are run. -->
          <argLine>${surefireArgLine}</argLine>
        </configuration>
      </plugin>
      <plugin>
        <groupId>org.jacoco</groupId>
        <artifactId>jacoco-maven-plugin</artifactId>
        <version>${jacoco-maven-plugin.version}</version>
        <executions>
          <execution>
            <id>pre-unit-test</id>
            <goals>
              <goal>prepare-agent</goal>
            </goals>
            <configuration>
              <!-- Sets the path to the file which contains the execution data. -->
              <destFile>${project.build.directory}/coverage-reports/jacoco-ut.exec</destFile>
              <!--
                  Sets the name of the property containing the settings
                  for JaCoCo runtime agent.
              -->
              <!-- Uncomment next line to measure and report test coverage -->
              <propertyName>surefireArgLine</propertyName>
            </configuration>
          </execution>
          <execution>
            <id>post-unit-test</id>
            <phase>test</phase>
            <goals>
              <goal>report</goal>
            </goals>
            <configuration>
              <!-- Sets the path to the file which contains the execution data. -->
              <dataFile>${project.build.directory}/coverage-reports/jacoco-ut.exec</dataFile>
              <!-- Sets the output directory for the code coverage report. -->
              <outputDirectory>${project.reporting.outputDirectory}/jacoco-ut</outputDirectory>
            </configuration>
          </execution>
        </executions>
      </plugin>
    </plugins>
  </build>

  <repositories>
    <repository>
      <id>repo.jenkins-ci.org</id>
      <url>http://repo.jenkins-ci.org/public/</url>
    </repository>
  </repositories>

    <developers>
        <developer>
            <id>kohsuke</id>
            <name>Kohsuke Kawaguchi</name>
        </developer>
        <developer>
            <id>ndeloof</id>
            <name>Nicolas De Loof</name>
            <email>nicolas.deloof@gmail.com</email>
        </developer>
        <developer>
            <id>MarkEWaite</id>
            <name>Mark Waite</name>
            <email>mark.earl.waite@gmail.com</email>
        </developer>
    </developers>


  <dependencies>
    <dependency>
      <groupId>joda-time</groupId>
      <artifactId>joda-time</artifactId>
      <version>2.9.2</version>
    </dependency>
    <dependency>
      <groupId>com.infradna.tool</groupId>
      <artifactId>bridge-method-annotation</artifactId>
      <version>1.14</version>
    </dependency>

    <dependency>
      <groupId>org.jenkins-ci.plugins</groupId>
      <artifactId>git-client</artifactId>
      <version>1.19.5</version>
    </dependency>
    <dependency>
      <groupId>org.jenkins-ci.plugins</groupId>
      <artifactId>credentials</artifactId>
      <version>1.24</version>
    </dependency>
    <dependency>
      <groupId>org.jenkins-ci.plugins</groupId>
      <artifactId>ssh-credentials</artifactId>
      <version>1.11</version>
    </dependency>
    <dependency>
      <groupId>org.jenkins-ci.plugins</groupId>
      <artifactId>scm-api</artifactId>
      <version>1.0</version>
    </dependency>
    <dependency>
      <groupId>org.jenkins-ci.plugins</groupId>
      <artifactId>matrix-project</artifactId>
      <version>1.6</version>
    </dependency>
    <dependency>
      <groupId>org.jenkins-ci.plugins</groupId>
      <artifactId>mailer</artifactId>
      <version>1.16</version>
    </dependency>


    <dependency>
      <groupId>junit</groupId>
      <artifactId>junit</artifactId>
      <version>4.12</version>
      <scope>test</scope>
    </dependency>
    <dependency>
      <groupId>org.mockito</groupId>
      <artifactId>mockito-all</artifactId>
      <version>1.10.19</version>
      <scope>test</scope>
    </dependency>
    <dependency>
      <groupId>org.apache.httpcomponents</groupId>
      <artifactId>httpclient</artifactId>
      <version>4.4.1</version>
      <scope>test</scope>
    </dependency>


    <dependency><!-- we contribute AbstractBuildParameters for Git if it's available -->
      <groupId>org.jvnet.hudson.plugins</groupId>
      <artifactId>parameterized-trigger</artifactId>
      <version>2.4</version>
      <optional>true</optional>
      <exclusions> <!-- Excluding subversion to make sure we don't inadvertently pick up the Oracle Hudson "2.0" svn plugin and break the build. -->
        <exclusion>
          <groupId>org.jvnet.hudson.plugins</groupId>
          <artifactId>subversion</artifactId>
        </exclusion>
      </exclusions>
    </dependency>
    <dependency>
      <groupId>org.jenkins-ci.plugins</groupId>
      <artifactId>token-macro</artifactId>
      <version>1.11</version>
      <optional>true</optional>
    </dependency>
    <dependency>
      <groupId>org.jenkins-ci.plugins</groupId>
      <artifactId>multiple-scms</artifactId>
      <version>0.5</version>
      <scope>test</scope>
    </dependency>
    <dependency>
      <groupId>org.jenkins-ci.plugins</groupId>
      <artifactId>promoted-builds</artifactId>
      <version>2.24.1</version>
      <optional>true</optional>
      <exclusions>
        <exclusion>
          <groupId>org.sonatype.sisu</groupId>
          <artifactId>sisu-guava</artifactId>
        </exclusion>
      </exclusions>
    </dependency>
  </dependencies>

  <distributionManagement>
    <repository>
      <id>maven.jenkins-ci.org</id>
      <url>http://maven.jenkins-ci.org:8081/content/repositories/releases/</url>
    </repository>
  </distributionManagement>

  <scm>
    <connection>scm:git:git://github.com/jenkinsci/${project.artifactId}-plugin.git</connection>
    <developerConnection>scm:git:git@github.com:jenkinsci/${project.artifactId}-plugin.git</developerConnection>
    <url>http://github.com/jenkinsci/${project.artifactId}-plugin</url>
    <tag>HEAD</tag>
  </scm>

    <pluginRepositories>
        <pluginRepository>
            <id>repo.jenkins-ci.org</id>
            <url>http://repo.jenkins-ci.org/public/</url>
        </pluginRepository>
    </pluginRepositories>

<<<<<<< HEAD
=======
   <profiles>
      <profile>
         <id>GitSCMTest</id>
         <!-- use this profile to restrict testing to GitSCM module -->
         <build>
            <plugins>
               <plugin>
                  <groupId>org.apache.maven.plugins</groupId>
                  <artifactId>maven-surefire-plugin</artifactId>

                  <configuration>
                     <excludes>
                        <exclude>**/*java</exclude>
                     </excludes>
                     <includes>
                        <include>**/GitSCMTest.java</include>
                     </includes>
                  </configuration>
               </plugin>
            </plugins>
         </build>
      </profile>
   </profiles>
>>>>>>> 1ca5b225
</project>  
<|MERGE_RESOLUTION|>--- conflicted
+++ resolved
@@ -23,7 +23,7 @@
 
   <properties>
     <findbugs-maven-plugin.version>3.0.3</findbugs-maven-plugin.version>
-    <jacoco-maven-plugin.version>0.7.6.201602180812</jacoco-maven-plugin.version>
+    <jacoco-maven-plugin.version>0.7.4.201502262128</jacoco-maven-plugin.version>
     <maven-compiler-plugin.version>3.5.1</maven-compiler-plugin.version>
     <maven-enforcer-plugin.version>1.4.1</maven-enforcer-plugin.version>
     <maven-hpi-plugin.version>1.115</maven-hpi-plugin.version>
@@ -350,31 +350,4 @@
             <url>http://repo.jenkins-ci.org/public/</url>
         </pluginRepository>
     </pluginRepositories>
-
-<<<<<<< HEAD
-=======
-   <profiles>
-      <profile>
-         <id>GitSCMTest</id>
-         <!-- use this profile to restrict testing to GitSCM module -->
-         <build>
-            <plugins>
-               <plugin>
-                  <groupId>org.apache.maven.plugins</groupId>
-                  <artifactId>maven-surefire-plugin</artifactId>
-
-                  <configuration>
-                     <excludes>
-                        <exclude>**/*java</exclude>
-                     </excludes>
-                     <includes>
-                        <include>**/GitSCMTest.java</include>
-                     </includes>
-                  </configuration>
-               </plugin>
-            </plugins>
-         </build>
-      </profile>
-   </profiles>
->>>>>>> 1ca5b225
-</project>  
+</project>
