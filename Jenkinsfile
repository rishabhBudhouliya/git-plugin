--- conflicted
+++ resolved
@@ -10,20 +10,6 @@
 
   stage 'Build'
 
-<<<<<<< HEAD
-  /* Call the maven build (with timeout).  No tests. */
-  timeout(5) {
-    mvn "clean install -B -V -U -e -DskipTests"
-  }
-
-  stage 'Test'
-
-  /* Run tests in parallel on multiple nodes (with timeout). */
-  timeout(20) {
-    runParallelTests()
-  }
-
-=======
   /* Call the maven build.  No tests./ */
   mvn "clean install -B -V -U -e -DskipTests"
 
@@ -31,7 +17,6 @@
 
   /* Run tests in parallel on multiple nodes */
   runParallelTests()
->>>>>>> 23f9c48a
 
   /* Save Results. */
   stage 'Results'
@@ -60,11 +45,7 @@
     /* the previous successfully completed job. One addtional record will exclude */
     /* all known tests to run any tests not seen during the previous run.  */
     testGroups["split${i}"] = {  // example, "split3"
-<<<<<<< HEAD
-      node {
-=======
       node ('highmem'){
->>>>>>> 23f9c48a
         checkout scm
 
         /* Clean each test node to start. */
